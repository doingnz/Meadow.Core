--- conflicted
+++ resolved
@@ -16,14 +16,10 @@
         {
         }
 
-<<<<<<< HEAD
-        public abstract Task<float> Read(int sampleCount, int sampleInterval);
-=======
         public abstract Task<float> Read(int sampleCount = 10, int sampleInterval = 40);
 
         public abstract void StartSampling(int sampleSize = 10, int sampleIntervalDuration = 40, int sampleSleepDuration = 0);
 
         public abstract void StopSampling();
->>>>>>> 71b1c382
     }
 }