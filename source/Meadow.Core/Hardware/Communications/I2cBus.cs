--- conflicted
+++ resolved
@@ -39,11 +39,7 @@
         /// </summary>
         private readonly ushort _transactionTimeout = 100;
 
-<<<<<<< HEAD
-        private IIOController IOController { get;  }
-=======
         private IIOController IOController { get; }
->>>>>>> 9447793f
 
         /// <summary>
         /// Default constructor for the I2CBus class.  This is private to prevent the
@@ -410,65 +406,40 @@
 
         private void SetBytesToTransfer(int count)
         {
-<<<<<<< HEAD
-            GPD.UpdateRegister(STM32.MEADOW_I2C1_BASE + STM32.I2C_CR2_OFFSET, 
-                STM32.I2C_CR2_NBYTES_MASK, 
-=======
             UPD.UpdateRegister(STM32.MEADOW_I2C1_BASE + STM32.I2C_CR2_OFFSET,
                 STM32.I2C_CR2_NBYTES_MASK,
->>>>>>> 9447793f
                 (uint)count << STM32.I2C_CR2_NBYTES_SHIFT);
         }
 
         private void Set7BitDestinationAddress(byte address)
         {
             // set the address mode to 7-bit
-<<<<<<< HEAD
-            GPD.UpdateRegister(STM32.MEADOW_I2C1_BASE + STM32.I2C_CR2_OFFSET,
-=======
             UPD.UpdateRegister(STM32.MEADOW_I2C1_BASE + STM32.I2C_CR2_OFFSET,
->>>>>>> 9447793f
                 STM32.I2C_CR2_ADD10,
                 0);
 
             // set the address - in 7-bit it's left-shifted 1
-<<<<<<< HEAD
-            GPD.UpdateRegister(STM32.MEADOW_I2C1_BASE + STM32.I2C_CR2_OFFSET,
-=======
             UPD.UpdateRegister(STM32.MEADOW_I2C1_BASE + STM32.I2C_CR2_OFFSET,
->>>>>>> 9447793f
                 STM32.I2C_CR2_SADD7_MASK,
                 (uint)(address & 0x7f) << STM32.I2C_CR2_SADD7_SHIFT);
         }
 
         private uint GetBusStatus()
         {
-<<<<<<< HEAD
-            return GPD.GetRegister(STM32.MEADOW_I2C1_BASE + STM32.I2C_ISR_OFFSET);
-=======
             return UPD.GetRegister(STM32.MEADOW_I2C1_BASE + STM32.I2C_ISR_OFFSET);
->>>>>>> 9447793f
         }
 
         private void SetEnableBit(bool enable)
         {
             if (enable)
             {
-<<<<<<< HEAD
-                GPD.UpdateRegister(STM32.MEADOW_I2C1_BASE + STM32.I2C_CR1_OFFSET,
-=======
                 UPD.UpdateRegister(STM32.MEADOW_I2C1_BASE + STM32.I2C_CR1_OFFSET,
->>>>>>> 9447793f
                     0,
                     STM32.I2C_CR1_PE);
             }
             else
             {
-<<<<<<< HEAD
-                GPD.UpdateRegister(STM32.MEADOW_I2C1_BASE + STM32.I2C_CR1_OFFSET,
-=======
                 UPD.UpdateRegister(STM32.MEADOW_I2C1_BASE + STM32.I2C_CR1_OFFSET,
->>>>>>> 9447793f
                     STM32.I2C_CR1_PE,
                     0);
             }
@@ -478,21 +449,13 @@
         {
             if (write)
             {
-<<<<<<< HEAD
-                GPD.UpdateRegister(STM32.MEADOW_I2C1_BASE + STM32.I2C_CR2_OFFSET,
-=======
                 UPD.UpdateRegister(STM32.MEADOW_I2C1_BASE + STM32.I2C_CR2_OFFSET,
->>>>>>> 9447793f
                     STM32.I2C_CR2_RD_WRN,
                     0);
             }
             else
             {
-<<<<<<< HEAD
-                GPD.UpdateRegister(STM32.MEADOW_I2C1_BASE + STM32.I2C_CR2_OFFSET,
-=======
                 UPD.UpdateRegister(STM32.MEADOW_I2C1_BASE + STM32.I2C_CR2_OFFSET,
->>>>>>> 9447793f
                     0,
                     STM32.I2C_CR2_RD_WRN);
             }
@@ -500,22 +463,14 @@
 
         private void SetStartBit()
         {
-<<<<<<< HEAD
-            GPD.UpdateRegister(STM32.MEADOW_I2C1_BASE + STM32.I2C_CR2_OFFSET,
-=======
             UPD.UpdateRegister(STM32.MEADOW_I2C1_BASE + STM32.I2C_CR2_OFFSET,
->>>>>>> 9447793f
                 0,
                 STM32.I2C_CR2_START);
         }
 
         private void SetStopBit()
         {
-<<<<<<< HEAD
-            GPD.UpdateRegister(STM32.MEADOW_I2C1_BASE + STM32.I2C_CR2_OFFSET,
-=======
             UPD.UpdateRegister(STM32.MEADOW_I2C1_BASE + STM32.I2C_CR2_OFFSET,
->>>>>>> 9447793f
                 0,
                 STM32.I2C_CR2_STOP);
         }
@@ -524,21 +479,13 @@
         {
             if (reload)
             {
-<<<<<<< HEAD
-                GPD.UpdateRegister(STM32.MEADOW_I2C1_BASE + STM32.I2C_CR2_OFFSET,
-=======
                 UPD.UpdateRegister(STM32.MEADOW_I2C1_BASE + STM32.I2C_CR2_OFFSET,
->>>>>>> 9447793f
                     0,
                     STM32.I2C_CR2_RELOAD);
             }
             else
             {
-<<<<<<< HEAD
-                GPD.UpdateRegister(STM32.MEADOW_I2C1_BASE + STM32.I2C_CR2_OFFSET,
-=======
                 UPD.UpdateRegister(STM32.MEADOW_I2C1_BASE + STM32.I2C_CR2_OFFSET,
->>>>>>> 9447793f
                     STM32.I2C_CR2_RELOAD,
                     0);
             }
@@ -546,31 +493,19 @@
 
         private void SetTxRegister(byte value)
         {
-<<<<<<< HEAD
-            GPD.SetRegister(STM32.MEADOW_I2C1_BASE + STM32.I2C_TXDR_OFFSET, value);
-=======
             UPD.SetRegister(STM32.MEADOW_I2C1_BASE + STM32.I2C_TXDR_OFFSET, value);
->>>>>>> 9447793f
         }
 
         private byte SetRxRegister()
         {
-<<<<<<< HEAD
-            return (byte)GPD.GetRegister(STM32.MEADOW_I2C1_BASE + STM32.I2C_RXDR_OFFSET);
-=======
             return (byte)UPD.GetRegister(STM32.MEADOW_I2C1_BASE + STM32.I2C_RXDR_OFFSET);
->>>>>>> 9447793f
         }
 
         public uint Frequency { get; private set; }
 
         private void SetClock(uint frequency)
         {
-<<<<<<< HEAD
-            GPD.SetRegister(STM32.MEADOW_I2C1_BASE + STM32.I2C_TIMINGR_OFFSET, 0x00303D5B);
-=======
             UPD.SetRegister(STM32.MEADOW_I2C1_BASE + STM32.I2C_TIMINGR_OFFSET, 0x00303D5B);
->>>>>>> 9447793f
 
             return;
 
@@ -619,11 +554,7 @@
               (scl_h_period << STM32.I2C_TIMINGR_SCLH_SHIFT) |
               (scl_l_period << STM32.I2C_TIMINGR_SCLL_SHIFT);
 
-<<<<<<< HEAD
-            GPD.SetRegister(STM32.MEADOW_I2C1_BASE + STM32.I2C_TIMINGR_OFFSET, timingr);
-=======
             UPD.SetRegister(STM32.MEADOW_I2C1_BASE + STM32.I2C_TIMINGR_OFFSET, timingr);
->>>>>>> 9447793f
 
             Frequency = frequency;
         }
@@ -700,11 +631,7 @@
             Console.WriteLine("Mucking about with the system clocks....");
             // HSI TRIM clear 0x1F << 3
             // HSI CAL set 0x10 << 8
-<<<<<<< HEAD
-            GPD.UpdateRegister(STM32.RCC_BASE + STM32.RCC_CR_OFFSET, (0x1F << 3), (0x10 << 8));
-=======
             UPD.UpdateRegister(STM32.RCC_BASE + STM32.RCC_CR_OFFSET, (0x1F << 3), (0x10 << 8));
->>>>>>> 9447793f
 
             // MODIFY_REG(RCC->CFGR, RCC_CFGR_PPRE1, RCC_HCLK_DIV16);
             // MODIFY_REG(RCC->CFGR, RCC_CFGR_PPRE2, (RCC_HCLK_DIV16 << 3));
@@ -718,11 +645,7 @@
 
             Console.WriteLine($"clear: {clear:X8}  set:{set:X8}");
 
-<<<<<<< HEAD
-            GPD.UpdateRegister(STM32.RCC_BASE + STM32.RCC_CFGR_OFFSET, clear, set);
-=======
             UPD.UpdateRegister(STM32.RCC_BASE + STM32.RCC_CFGR_OFFSET, clear, set);
->>>>>>> 9447793f
             /*
             GPD.UpdateRegister(STM32.RCC_BASE + STM32.RCC_CFGR_OFFSET, STM32.RCC_CFGR_PPRE1, STM32.RCC_HCLK_DIV16);
             GPD.UpdateRegister(STM32.RCC_BASE + STM32.RCC_CFGR_OFFSET, STM32.RCC_CFGR_PPRE2, STM32.RCC_HCLK_DIV16 << 3);
@@ -735,38 +658,13 @@
 
         private void Enable()
         {
-<<<<<<< HEAD
-            GPD.DumpClockRegisters();
-//            EnableClocks();
-            GPD.DumpClockRegisters();
-=======
             UPD.DumpClockRegisters();
             //            EnableClocks();
             UPD.DumpClockRegisters();
->>>>>>> 9447793f
 
             //            ConfigureGPIOs(true);
 
             // set the I2C clock source to PCLCK1 (peripheral clock 1)
-<<<<<<< HEAD
-            GPD.UpdateRegister(STM32.RCC_BASE + STM32.RCC_DCKCFGR2_OFFSET, 0, STM32.I2C1_SEL_PCLK1_CLK);
-
-            // enable the peripheral clock
-            GPD.UpdateRegister(STM32.RCC_BASE + STM32.RCC_APB1ENR_OFFSET, 0, STM32.RCC_APB1ENR_I2C1EN);
-
-            // pulse the reset bit
-            GPD.UpdateRegister(STM32.RCC_BASE + STM32.RCC_APB1RSTR_OFFSET, 0, STM32.RCC_APB1RSTR_I2C1RST);
-            GPD.UpdateRegister(STM32.RCC_BASE + STM32.RCC_APB1RSTR_OFFSET, STM32.RCC_APB1RSTR_I2C1RST, 0);
-
-            // The TIMINGR can only be set when the PE bit == 0
-            GPD.UpdateRegister(STM32.MEADOW_I2C1_BASE + STM32.I2C_CR1_OFFSET, STM32.I2C_CR1_PE, 0);
-
-            SetClock(100000);
-
-            GPD.UpdateRegister(STM32.MEADOW_I2C1_BASE + STM32.I2C_CR1_OFFSET, 0, STM32.I2C_CR1_PE);
-
-            GPD.DumpClockRegisters();
-=======
             UPD.UpdateRegister(STM32.RCC_BASE + STM32.RCC_DCKCFGR2_OFFSET, 0, STM32.I2C1_SEL_PCLK1_CLK);
 
             // enable the peripheral clock
@@ -784,20 +682,10 @@
             UPD.UpdateRegister(STM32.MEADOW_I2C1_BASE + STM32.I2C_CR1_OFFSET, 0, STM32.I2C_CR1_PE);
 
             UPD.DumpClockRegisters();
->>>>>>> 9447793f
         }
 
         private void BusScan()
         {
-<<<<<<< HEAD
-            for(byte i = 0; i < 128; i++)
-            {
-                var cr2 = 1u << i | STM32.I2C_CR2_START | STM32.I2C_CR2_AUTOEND & ~(STM32.I2C_CR2_RD_WRN);
-                GPD.SetRegister(STM32.MEADOW_I2C1_BASE + STM32.I2C_CR2_OFFSET, cr2);
-
-                // wait for STOP, NACK or TIMEOUT
-                var isr = GPD.GetRegister(STM32.MEADOW_I2C1_BASE + STM32.I2C_ISR_OFFSET);
-=======
             for (byte i = 0; i < 128; i++)
             {
                 var cr2 = 1u << i | STM32.I2C_CR2_START | STM32.I2C_CR2_AUTOEND & ~(STM32.I2C_CR2_RD_WRN);
@@ -805,7 +693,6 @@
 
                 // wait for STOP, NACK or TIMEOUT
                 var isr = UPD.GetRegister(STM32.MEADOW_I2C1_BASE + STM32.I2C_ISR_OFFSET);
->>>>>>> 9447793f
                 Console.WriteLine("ISR: {isr:X}");
                 Thread.Sleep(10);
 
@@ -838,20 +725,12 @@
 
             var status = GetBusStatus();
 
-<<<<<<< HEAD
-            GPD.DumpI2CRegisters();
-=======
             UPD.DumpI2CRegisters();
->>>>>>> 9447793f
 
             // set address, data length, direction
             SendStart(data.Length, address, true);
 
-<<<<<<< HEAD
-            GPD.DumpI2CRegisters();
-=======
             UPD.DumpI2CRegisters();
->>>>>>> 9447793f
 
             Console.WriteLine($"Sending first byte of {_transmitQueue.Count}");
 
@@ -870,11 +749,7 @@
                     status = GetBusStatus();
 
                     // TODO: add a timeout
-<<<<<<< HEAD
-                    if(timeout++ %100 == 0)
-=======
                     if (timeout++ % 100 == 0)
->>>>>>> 9447793f
                     {
                         Console.WriteLine($"{status:X}");
                     }
@@ -900,13 +775,8 @@
             Console.WriteLine($"+SendStart");
 
             // ensure start is not set
-<<<<<<< HEAD
-            var status = GPD.GetRegister(STM32.MEADOW_I2C1_BASE + STM32.I2C_CR2_OFFSET);
-            if((status & STM32.I2C_CR2_START) != 0)
-=======
             var status = UPD.GetRegister(STM32.MEADOW_I2C1_BASE + STM32.I2C_CR2_OFFSET);
             if ((status & STM32.I2C_CR2_START) != 0)
->>>>>>> 9447793f
             {
                 // we can't set these if the start bit is on
                 Console.WriteLine($" SendStart sending stop");
