﻿using System;
using System.Collections.Generic;
using System.Linq;

namespace Meadow.Hardware
{
    /// <summary>
    /// Represents a port that is capable of reading digital input.
    /// </summary>
    public class DigitalInputPort : DigitalInputPortBase
    {
        private ResistorMode _resistorMode;

        protected IIOController IOController { get; set; }

        public override int DebounceDuration { get; set; }
        public override int GlitchFilterCycleCount { get; set; }

        protected DateTime LastEventTime { get; set; } = DateTime.MinValue;

        protected DigitalInputPort(
            IPin pin,
            IIOController ioController,
            IDigitalChannelInfo channel,
            InterruptMode interruptMode = InterruptMode.None,
            ResistorMode resistorMode = ResistorMode.Disabled,
            int debounceDuration = 0,
            int glitchFilterCycleCount = 0
            ) : base(pin, channel, interruptMode)
        {
            this.IOController = ioController;
            this.IOController.Interrupt += OnInterrupt;
            this._resistorMode = resistorMode;

            // attempt to reserve
            var success = DeviceChannelManager.ReservePin(pin, ChannelConfigurationType.DigitalInput);
            if (success.Item1)
            {
                // make sure the pin is configured as a digital output with the proper state
                ioController.ConfigureInput(pin, resistorMode, interruptMode, debounceDuration, glitchFilterCycleCount);
                DebounceDuration = debounceDuration;
                GlitchFilterCycleCount = glitchFilterCycleCount;
            }
            else
            {
                throw new PortInUseException();
            }
        }

        public static DigitalInputPort From(
            IPin pin,
            IIOController ioController,
            InterruptMode interruptMode = InterruptMode.None,
            ResistorMode resistorMode = ResistorMode.Disabled,
            int debounceDuration = 0,
            int glitchFilterCycleCount = 0
            )
        {
            var chan = pin.SupportedChannels.OfType<IDigitalChannelInfo>().FirstOrDefault();
            if (chan != null) {
                //TODO: need other checks here.
                if (interruptMode != InterruptMode.None && (!chan.InterrruptCapable)) {
                    throw new Exception("Unable to create input; channel is not capable of interrupts");
                }
                return new DigitalInputPort(pin, ioController, chan, interruptMode, resistorMode, debounceDuration, glitchFilterCycleCount);
            } else {
                throw new Exception("Unable to create an output port on the pin, because it doesn't have a digital channel");
            }
        }

<<<<<<< HEAD
        public override ResistorMode Resistor
        {
            get => _resistorMode;
            set
            {
                IOController.SetResistorMode(this.Pin, value);
                _resistorMode = value;
            }
        }

        void OnInterrupt(IPin pin)
=======
        void OnInterrupt(IPin pin, bool state)
>>>>>>> 4a6bbd55
        {
            if(pin == this.Pin)
            {
                var time = DateTime.Now;

                // debounce timing checks
                if (DebounceDuration > 0) {
                    if ((time - this.LastEventTime).TotalMilliseconds < DebounceDuration) {
                        //Console.WriteLine("Debounced.");
                        return;
                    }
                }

                var capturedLastTime = LastEventTime; // note: doing this for latency reasons. kind of. sort of. bad time good time. all time.
                this.LastEventTime = time;

                RaiseChangedAndNotify(new DigitalInputPortEventArgs(state, time, capturedLastTime));
                
            }
        }

        public override void Dispose()
        {
            //TODO: implement full pattern
        }

        public override bool State
        {
            get => this.IOController.GetDiscrete(this.Pin);
        }

    }
}<|MERGE_RESOLUTION|>--- conflicted
+++ resolved
@@ -68,7 +68,6 @@
             }
         }
 
-<<<<<<< HEAD
         public override ResistorMode Resistor
         {
             get => _resistorMode;
@@ -79,10 +78,7 @@
             }
         }
 
-        void OnInterrupt(IPin pin)
-=======
         void OnInterrupt(IPin pin, bool state)
->>>>>>> 4a6bbd55
         {
             if(pin == this.Pin)
             {
