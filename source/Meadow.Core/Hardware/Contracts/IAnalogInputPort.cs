--- conflicted
+++ resolved
@@ -8,9 +8,6 @@
     /// </summary>
     public interface IAnalogInputPort : IAnalogPort
     {
-<<<<<<< HEAD
-        Task<float> Read(int sampleCount, int sampleInterval);
-=======
         // TODO: BrianK - uncomment after adding FloatChangeResult
         //event EventHandler<FloatChangeResult> Changed;
 
@@ -20,6 +17,5 @@
 
         void StartSampling(int sampleSize = 10, int sampleIntervalDuration = 40, int sampleSleepDuration = 0);
         void StopSampling();
->>>>>>> 71b1c382
     }
 }