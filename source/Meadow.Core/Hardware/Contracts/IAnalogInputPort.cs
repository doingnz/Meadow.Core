--- conflicted
+++ resolved
@@ -8,24 +8,14 @@
     /// </summary>
     public interface IAnalogInputPort : IAnalogPort
     {
-<<<<<<< HEAD
-        int Read();
-
-//        Task<byte> Read(int sampleCount, int sampleInterval);
-//        Task<byte> ReadVoltage(
-//            int sampleCount,
-//            int sampleInterval,
-//            float referenceVoltage);
-=======
         // TODO: BrianK - uncomment after adding FloatChangeResult
         //event EventHandler<FloatChangeResult> Changed;
 
-        bool IsSampling { get; }
+//        bool IsSampling { get; }
 
-        Task<float> Read(int sampleCount = 10, int sampleInterval = 40);
+        int Read();
 
-        void StartSampling(int sampleSize = 10, int sampleIntervalDuration = 40, int sampleSleepDuration = 0);
-        void StopSampling();
->>>>>>> 71b1c382
+//        void StartSampling(int sampleSize = 10, int sampleIntervalDuration = 40, int sampleSleepDuration = 0);
+//        void StopSampling();
     }
 }