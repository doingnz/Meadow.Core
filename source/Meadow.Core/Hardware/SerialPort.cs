--- conflicted
+++ resolved
@@ -1,21 +1,10 @@
 ﻿using System;
 using System.IO;
-<<<<<<< HEAD
-=======
 using System.Runtime.InteropServices;
->>>>>>> b0ab1552
 using static Meadow.Core.Interop;
 
 namespace Meadow.Hardware
 {
-<<<<<<< HEAD
-    public class NixDriverBasedSerialPort : SerialPort
-    {
-        public NixDriverBasedSerialPort(string portName)
-            : base(portName)
-        {
-        }
-=======
     public enum StopBits
     {
         One,
@@ -30,7 +19,6 @@
         Even,
 //        Mark,
 //        Space
->>>>>>> b0ab1552
     }
 
     /// <summary>
@@ -44,12 +32,6 @@
 
         public string PortName { get; }
         public bool IsOpen { get => _driverHandle != IntPtr.Zero; }
-<<<<<<< HEAD
-
-        public SerialPort(string portName)
-        {
-            PortName = portName;
-=======
         public int BaudRate { get; }
         public Parity Parity { get; }
         public int DataBits { get; }
@@ -65,7 +47,25 @@
             Parity = Parity;
             DataBits = dataBits;
             StopBits = stopBits;
->>>>>>> b0ab1552
+        }
+
+        public override string ToString()
+        {
+            char p;
+            switch (Parity)
+            {
+                case Parity.Even:
+                    p = 'e';
+                    break;
+                case Parity.Odd:
+                    p = 'o';
+                    break;
+                default:
+                    p = 'n';
+                    break;
+            }
+
+            return $"{PortName},{DataBits},{p},{(StopBits == StopBits.Two ? 2 : 1)}";
         }
 
         public void Dispose()
@@ -78,18 +78,11 @@
             var handle = Nuttx.open($"/dev/{PortName}", Nuttx.DriverFlags.ReadWrite | Nuttx.DriverFlags.SynchronizeOutput);
             if (handle.ToInt32() < 0)
             {
-<<<<<<< HEAD
-                // TODO: determine the reason for failure and pass that upstream
-                throw new Exception($"Unable to open {PortName}");
-            }
-            _driverHandle = handle;
-=======
                 var errno = Devices.UPD.GetLastError();
                 throw new Exception($"Unable to open {PortName} ({errno.ToString()})");
             }
             _driverHandle = handle;
             SetPortSettings();
->>>>>>> b0ab1552
         }
 
         public void Close()
@@ -166,8 +159,6 @@
 
         }
 
-<<<<<<< HEAD
-=======
         private const int TCGETS = 1;
         private const int TCSETS = 2;
 
@@ -258,7 +249,6 @@
         //#define TCSETSF         _TIOC(0x0004)  /* Drain output, discard intput, and set serial port settings: FAR const struct termios* */
         //#define TCGETA          _TIOC(0x0005)  /* See TCGETS: FAR struct termio* */
 
->>>>>>> b0ab1552
         //struct termios2 tio;
 
         //ioctl(fd, TCGETS2, &tio);
