﻿<Project Sdk="Meadow.Sdk/1.1.0">
 <PropertyGroup>
   <TargetFramework>netstandard2.1</TargetFramework>
   <OutputType>Library</OutputType>
   <AssemblyName>Meadow</AssemblyName>   
   <Company>Wilderness Labs, Inc</Company>
   <PackageProjectUrl>http://beta-developer.wildernesslabs.co/Meadow/</PackageProjectUrl>
   <PackageId>Meadow</PackageId>
   <PackageIconUrl>https://github.com/WildernessLabs/Meadow.Foundation/blob/master/Source/icon.png?raw=true</PackageIconUrl>
   <RepositoryUrl>https://github.com/WildernessLabs/Meadow.Core</RepositoryUrl>
   <PackageTags>Meadow</PackageTags>
   <Version>0.23.0</Version>
   <GeneratePackageOnBuild>true</GeneratePackageOnBuild>
   <GenerateDocumentationFile>true</GenerateDocumentationFile>
   <RootNamespace>Meadow</RootNamespace>
   <Nullable>enable</Nullable>
   <Description>Core .NET libraries for Wilderness Labs Meadow</Description>
 </PropertyGroup>
 <PropertyGroup>
   <AllowUnsafeBlocks>true</AllowUnsafeBlocks>
   <LangVersion>9.0</LangVersion>
   <Nullable>enable</Nullable>
 </PropertyGroup>
 <ItemGroup>
   <Folder Include="Gateways\Bluetooth\Definitions\" />
 </ItemGroup>
<<<<<<< HEAD
  <Choose>
    <When Condition="'$(Configuration)' == 'ProjectRefs'">
      <ItemGroup>
        <ProjectReference Include="..\..\..\Meadow.Contracts\Source\Meadow.Contracts\Meadow.Contracts.csproj" />
        <ProjectReference Include="..\..\..\Meadow.Units\Source\Meadow.Units\Meadow.Units.csproj" />
      </ItemGroup>
    </When>
    <Otherwise>
      <ItemGroup>
        <PackageReference Include="Meadow.Contracts" Version="0.*" />
        <PackageReference Include="Meadow.Units" Version="0.*" />
      </ItemGroup>
    </Otherwise>
  </Choose>
=======
 <ItemGroup>
   <ProjectReference Include="..\Meadow.Contracts\Meadow.Contracts.csproj" />
 </ItemGroup>
>>>>>>> 5f72d721
</Project><|MERGE_RESOLUTION|>--- conflicted
+++ resolved
@@ -24,24 +24,7 @@
  <ItemGroup>
    <Folder Include="Gateways\Bluetooth\Definitions\" />
  </ItemGroup>
-<<<<<<< HEAD
-  <Choose>
-    <When Condition="'$(Configuration)' == 'ProjectRefs'">
-      <ItemGroup>
-        <ProjectReference Include="..\..\..\Meadow.Contracts\Source\Meadow.Contracts\Meadow.Contracts.csproj" />
-        <ProjectReference Include="..\..\..\Meadow.Units\Source\Meadow.Units\Meadow.Units.csproj" />
-      </ItemGroup>
-    </When>
-    <Otherwise>
-      <ItemGroup>
-        <PackageReference Include="Meadow.Contracts" Version="0.*" />
-        <PackageReference Include="Meadow.Units" Version="0.*" />
-      </ItemGroup>
-    </Otherwise>
-  </Choose>
-=======
  <ItemGroup>
    <ProjectReference Include="..\Meadow.Contracts\Meadow.Contracts.csproj" />
  </ItemGroup>
->>>>>>> 5f72d721
 </Project>