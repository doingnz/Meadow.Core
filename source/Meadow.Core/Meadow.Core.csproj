﻿<Project Sdk="Meadow.Sdk/1.1.0">
 <PropertyGroup>
   <TargetFramework>net472</TargetFramework>
   <OutputType>Library</OutputType>
   <AssemblyName>Meadow</AssemblyName>   
   <Company>Wilderness Labs, Inc</Company>
   <PackageProjectUrl>http://beta-developer.wildernesslabs.co/Meadow/</PackageProjectUrl>
   <PackageId>Meadow</PackageId>
   <PackageIconUrl>https://github.com/WildernessLabs/Meadow.Foundation/blob/master/Source/icon.png?raw=true</PackageIconUrl>
   <RepositoryUrl>https://github.com/WildernessLabs/Meadow.Core</RepositoryUrl>
   <PackageTags>Meadow</PackageTags>
   <Version>0.22.0</Version>
   <GeneratePackageOnBuild>true</GeneratePackageOnBuild>
   <RootNamespace>Meadow</RootNamespace>
   <Nullable>enable</Nullable>
 </PropertyGroup>
 <PropertyGroup Condition="'$(Configuration)|$(Platform)'=='Debug|AnyCPU'">
   <AllowUnsafeBlocks>true</AllowUnsafeBlocks>
   <LangVersion>8.0</LangVersion>
 </PropertyGroup>
 <PropertyGroup Condition="'$(Configuration)|$(Platform)'=='Release|AnyCPU'">
   <AllowUnsafeBlocks>true</AllowUnsafeBlocks>
   <LangVersion>8.0</LangVersion>
 </PropertyGroup>
 <ItemGroup>
   <Compile Remove="Hardware\Communications\SoftwareSpiBus.cs" />
 </ItemGroup>
 <ItemGroup>
   <None Include="Hardware\Communications\SoftwareSpiBus.cs" Condition=" '$(EnableDefaultCompileItems)' == 'true' " />
 </ItemGroup>
 <ItemGroup>
   <Folder Include="Peripherals\Sensors\Location\" />
   <Folder Include="Peripherals\Sensors\Location\Gnss\" />
   <Folder Include="Devices\Esp32Coprocessor\" />
<<<<<<< HEAD
   <Folder Include="Gateways\Bluetooth\Contracts\" />
   <Folder Include="Gateways\Bluetooth\EventArgs\" />
=======
   <Folder Include="Hardware\Contracts\IOControllers\" />
   <Folder Include="Hardware\Contracts\PortsAndBuses\" />
   <Folder Include="Hardware\Contracts\ChannelInfos\" />
>>>>>>> b45e44be
 </ItemGroup>
 <ItemGroup>
   <PackageReference Include="WildernessLabs.Meadow.Assemblies" Version="0.6.0" />
 </ItemGroup>
</Project><|MERGE_RESOLUTION|>--- conflicted
+++ resolved
@@ -32,14 +32,9 @@
    <Folder Include="Peripherals\Sensors\Location\" />
    <Folder Include="Peripherals\Sensors\Location\Gnss\" />
    <Folder Include="Devices\Esp32Coprocessor\" />
-<<<<<<< HEAD
-   <Folder Include="Gateways\Bluetooth\Contracts\" />
-   <Folder Include="Gateways\Bluetooth\EventArgs\" />
-=======
    <Folder Include="Hardware\Contracts\IOControllers\" />
    <Folder Include="Hardware\Contracts\PortsAndBuses\" />
    <Folder Include="Hardware\Contracts\ChannelInfos\" />
->>>>>>> b45e44be
  </ItemGroup>
  <ItemGroup>
    <PackageReference Include="WildernessLabs.Meadow.Assemblies" Version="0.6.0" />
