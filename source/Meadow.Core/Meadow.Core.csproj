<?xml version="1.0" encoding="utf-8"?>
<Project DefaultTargets="Build" ToolsVersion="4.0" xmlns="http://schemas.microsoft.com/developer/msbuild/2003">
  <PropertyGroup>
    <Configuration Condition=" '$(Configuration)' == '' ">Debug</Configuration>
    <Platform Condition=" '$(Platform)' == '' ">AnyCPU</Platform>
    <ProjectGuid>{E3CB9443-6F76-43D7-9B17-CB01C67C35B7}</ProjectGuid>
    <OutputType>Library</OutputType>
    <RootNamespace>Meadow.Core</RootNamespace>
    <AssemblyName>Meadow.Core</AssemblyName>
    <TargetFrameworkVersion>v4.7</TargetFrameworkVersion>
  </PropertyGroup>
<<<<<<< HEAD
  <PropertyGroup Condition=" '$(Configuration)|$(Platform)' == 'Debug|AnyCPU' ">
    <DebugSymbols>true</DebugSymbols>
    <DebugType>full</DebugType>
    <Optimize>false</Optimize>
    <OutputPath>bin\Debug</OutputPath>
    <DefineConstants>DEBUG;</DefineConstants>
    <ErrorReport>prompt</ErrorReport>
    <WarningLevel>4</WarningLevel>
    <ConsolePause>false</ConsolePause>
  </PropertyGroup>
  <PropertyGroup Condition=" '$(Configuration)|$(Platform)' == 'Release|AnyCPU' ">
    <Optimize>true</Optimize>
    <OutputPath>bin\Release</OutputPath>
    <ErrorReport>prompt</ErrorReport>
    <WarningLevel>4</WarningLevel>
    <ConsolePause>false</ConsolePause>
  </PropertyGroup>
  <ItemGroup>
    <Reference Include="System" />
  </ItemGroup>
  <ItemGroup>
    <Compile Include="Properties\AssemblyInfo.cs" />
    <Compile Include="AppBase.cs" />
    <Compile Include="DeviceBase.cs" />
    <Compile Include="DeviceCapabilities.cs" />
    <Compile Include="MeadowOS.cs" />
    <Compile Include="WakeUpOptions.cs" />
    <Compile Include="Contracts\IApp.cs" />
    <Compile Include="Contracts\IDevice.cs" />
    <Compile Include="Devices\F7Micro.cs" />
    <Compile Include="Enums\ByteOrder.cs" />
    <Compile Include="ExtensionMethods\Color.cs" />
    <Compile Include="Gateways\Bluetooth\AdapterCapabilities.cs" />
    <Compile Include="Gateways\Bluetooth\BluetoothAdapter.cs" />
    <Compile Include="Gateways\WiFi\ConnectionMethodType.cs" />
    <Compile Include="Gateways\WiFi\ConnectionResult.cs" />
    <Compile Include="Gateways\WiFi\ConnectionStatus.cs" />
    <Compile Include="Gateways\WiFi\NetworkAuthenticationType.cs" />
    <Compile Include="Gateways\WiFi\NetworkEncryptionType.cs" />
    <Compile Include="Gateways\WiFi\NetworkSecuritySettings.cs" />
    <Compile Include="Gateways\WiFi\NetworkType.cs" />
    <Compile Include="Gateways\WiFi\PhyType.cs" />
    <Compile Include="Gateways\WiFi\ReconnectionType.cs" />
    <Compile Include="Gateways\WiFi\WiFiAdapter.cs" />
    <Compile Include="Gateways\WiFi\WiFiNetwork.cs" />
    <Compile Include="Hardware\AnalogInputPort.cs" />
    <Compile Include="Hardware\AnalogPin.cs" />
    <Compile Include="Hardware\Cpu.cs" />
    <Compile Include="Hardware\DigitalInputPort.cs" />
    <Compile Include="Hardware\DigitalOutputPort.cs" />
    <Compile Include="Hardware\DigitalPin.cs" />
    <Compile Include="Hardware\Pin.cs" />
    <Compile Include="Hardware\PortEventArgs.cs" />
    <Compile Include="Hardware\PwmPin.cs" />
    <Compile Include="Hardware\PwmPort.cs" />
    <Compile Include="Hardware\SerialPort.cs" />
    <Compile Include="Hardware\Spi.cs" />
    <Compile Include="Hardware\Bases\AnalogPinBase.cs" />
    <Compile Include="Hardware\Bases\DigitalInputPortBase.cs" />
    <Compile Include="Hardware\Bases\DigitalInterruptPortBase.cs" />
    <Compile Include="Hardware\Bases\DigitalOutputPortBase.cs" />
    <Compile Include="Hardware\Bases\DigitalPinBase.cs" />
    <Compile Include="Hardware\Bases\DigitalPortBase.cs" />
    <Compile Include="Hardware\Bases\PinBase.cs" />
    <Compile Include="Hardware\Bases\PwmPinBase.cs" />
    <Compile Include="Hardware\Communications\I2cBus.cs" />
    <Compile Include="Hardware\Communications\ICommunicationBus.cs" />
    <Compile Include="Hardware\Communications\OneWire.cs" />
    <Compile Include="Hardware\Communications\OneWireBus.cs" />
    <Compile Include="Hardware\Communications\SoftwareSPIBus.cs" />
    <Compile Include="Hardware\Communications\SpiBus.cs" />
    <Compile Include="Hardware\Contracts\I2cDevice.cs" />
    <Compile Include="Hardware\Contracts\IAnalogChannel.cs" />
    <Compile Include="Hardware\Contracts\IAnalogPin.cs" />
    <Compile Include="Hardware\Contracts\IAnalogPort.cs" />
    <Compile Include="Hardware\Contracts\IDigitalChannel.cs" />
    <Compile Include="Hardware\Contracts\IDigitalInputPort.cs" />
    <Compile Include="Hardware\Contracts\IDigitalInterruptPort.cs" />
    <Compile Include="Hardware\Contracts\IDigitalOutputPort.cs" />
    <Compile Include="Hardware\Contracts\IDigitalPin.cs" />
    <Compile Include="Hardware\Contracts\IDigitalPort.cs" />
    <Compile Include="Hardware\Contracts\IPin.cs" />
    <Compile Include="Hardware\Contracts\IPort.cs" />
    <Compile Include="Hardware\Contracts\IPwmChannel.cs" />
    <Compile Include="Hardware\Contracts\IPwmPin.cs" />
    <Compile Include="Hardware\Contracts\IPwmPort.cs" />
    <Compile Include="Hardware\Enums\PortDirectionType.cs" />
    <Compile Include="Hardware\Enums\SignalType.cs" />
    <Compile Include="Hardware\Enums\TerminationType.cs" />
    <Compile Include="Interop\Interop.clock_gettime.cs" />
    <Compile Include="Interop\Interop.clock_settime.cs" />
    <Compile Include="Interop\Interop.timespec.cs" />
    <Compile Include="OSInterop\Platform.cs" />
    <Compile Include="Utilities\BitHelpers.cs" />
    <Compile Include="Interop\Interop.open.cs" />
    <Compile Include="Interop\Interop.cs" />
    <Compile Include="Interop\Interop.gpio.cs" />
    <Compile Include="Interop\Interop.ioctl.cs" />
    <Compile Include="Interop\Interop.close.cs" />
=======

  <ItemGroup> 
    <Folder Include="Utilities\" />
    <Folder Include="Contracts\" />
    <Folder Include="Devices\" />
    <Folder Include="Hardware\Contracts\" />
    <Folder Include="OSInterop\" />
    <Folder Include="Enums\" />
    <Folder Include="Gateways\" />
    <Folder Include="Gateways\WiFi\" />
    <Folder Include="Gateways\Bluetooth\" />
    <Folder Include="Hardware\Communications\" />
    <Folder Include="Hardware\Bases\" />
>>>>>>> 870762fb
  </ItemGroup>
  <ItemGroup>
    <None Include="Interop\stm32_gpio.h" />
  </ItemGroup>
  <Import Project="$(MSBuildBinPath)\Microsoft.CSharp.targets" />
</Project><|MERGE_RESOLUTION|>--- conflicted
+++ resolved
@@ -1,132 +1,116 @@
-<?xml version="1.0" encoding="utf-8"?>
-<Project DefaultTargets="Build" ToolsVersion="4.0" xmlns="http://schemas.microsoft.com/developer/msbuild/2003">
-  <PropertyGroup>
-    <Configuration Condition=" '$(Configuration)' == '' ">Debug</Configuration>
-    <Platform Condition=" '$(Platform)' == '' ">AnyCPU</Platform>
-    <ProjectGuid>{E3CB9443-6F76-43D7-9B17-CB01C67C35B7}</ProjectGuid>
-    <OutputType>Library</OutputType>
-    <RootNamespace>Meadow.Core</RootNamespace>
-    <AssemblyName>Meadow.Core</AssemblyName>
-    <TargetFrameworkVersion>v4.7</TargetFrameworkVersion>
-  </PropertyGroup>
-<<<<<<< HEAD
-  <PropertyGroup Condition=" '$(Configuration)|$(Platform)' == 'Debug|AnyCPU' ">
-    <DebugSymbols>true</DebugSymbols>
-    <DebugType>full</DebugType>
-    <Optimize>false</Optimize>
-    <OutputPath>bin\Debug</OutputPath>
-    <DefineConstants>DEBUG;</DefineConstants>
-    <ErrorReport>prompt</ErrorReport>
-    <WarningLevel>4</WarningLevel>
-    <ConsolePause>false</ConsolePause>
-  </PropertyGroup>
-  <PropertyGroup Condition=" '$(Configuration)|$(Platform)' == 'Release|AnyCPU' ">
-    <Optimize>true</Optimize>
-    <OutputPath>bin\Release</OutputPath>
-    <ErrorReport>prompt</ErrorReport>
-    <WarningLevel>4</WarningLevel>
-    <ConsolePause>false</ConsolePause>
-  </PropertyGroup>
-  <ItemGroup>
-    <Reference Include="System" />
-  </ItemGroup>
-  <ItemGroup>
-    <Compile Include="Properties\AssemblyInfo.cs" />
-    <Compile Include="AppBase.cs" />
-    <Compile Include="DeviceBase.cs" />
-    <Compile Include="DeviceCapabilities.cs" />
-    <Compile Include="MeadowOS.cs" />
-    <Compile Include="WakeUpOptions.cs" />
-    <Compile Include="Contracts\IApp.cs" />
-    <Compile Include="Contracts\IDevice.cs" />
-    <Compile Include="Devices\F7Micro.cs" />
-    <Compile Include="Enums\ByteOrder.cs" />
-    <Compile Include="ExtensionMethods\Color.cs" />
-    <Compile Include="Gateways\Bluetooth\AdapterCapabilities.cs" />
-    <Compile Include="Gateways\Bluetooth\BluetoothAdapter.cs" />
-    <Compile Include="Gateways\WiFi\ConnectionMethodType.cs" />
-    <Compile Include="Gateways\WiFi\ConnectionResult.cs" />
-    <Compile Include="Gateways\WiFi\ConnectionStatus.cs" />
-    <Compile Include="Gateways\WiFi\NetworkAuthenticationType.cs" />
-    <Compile Include="Gateways\WiFi\NetworkEncryptionType.cs" />
-    <Compile Include="Gateways\WiFi\NetworkSecuritySettings.cs" />
-    <Compile Include="Gateways\WiFi\NetworkType.cs" />
-    <Compile Include="Gateways\WiFi\PhyType.cs" />
-    <Compile Include="Gateways\WiFi\ReconnectionType.cs" />
-    <Compile Include="Gateways\WiFi\WiFiAdapter.cs" />
-    <Compile Include="Gateways\WiFi\WiFiNetwork.cs" />
-    <Compile Include="Hardware\AnalogInputPort.cs" />
-    <Compile Include="Hardware\AnalogPin.cs" />
-    <Compile Include="Hardware\Cpu.cs" />
-    <Compile Include="Hardware\DigitalInputPort.cs" />
-    <Compile Include="Hardware\DigitalOutputPort.cs" />
-    <Compile Include="Hardware\DigitalPin.cs" />
-    <Compile Include="Hardware\Pin.cs" />
-    <Compile Include="Hardware\PortEventArgs.cs" />
-    <Compile Include="Hardware\PwmPin.cs" />
-    <Compile Include="Hardware\PwmPort.cs" />
-    <Compile Include="Hardware\SerialPort.cs" />
-    <Compile Include="Hardware\Spi.cs" />
-    <Compile Include="Hardware\Bases\AnalogPinBase.cs" />
-    <Compile Include="Hardware\Bases\DigitalInputPortBase.cs" />
-    <Compile Include="Hardware\Bases\DigitalInterruptPortBase.cs" />
-    <Compile Include="Hardware\Bases\DigitalOutputPortBase.cs" />
-    <Compile Include="Hardware\Bases\DigitalPinBase.cs" />
-    <Compile Include="Hardware\Bases\DigitalPortBase.cs" />
-    <Compile Include="Hardware\Bases\PinBase.cs" />
-    <Compile Include="Hardware\Bases\PwmPinBase.cs" />
-    <Compile Include="Hardware\Communications\I2cBus.cs" />
-    <Compile Include="Hardware\Communications\ICommunicationBus.cs" />
-    <Compile Include="Hardware\Communications\OneWire.cs" />
-    <Compile Include="Hardware\Communications\OneWireBus.cs" />
-    <Compile Include="Hardware\Communications\SoftwareSPIBus.cs" />
-    <Compile Include="Hardware\Communications\SpiBus.cs" />
-    <Compile Include="Hardware\Contracts\I2cDevice.cs" />
-    <Compile Include="Hardware\Contracts\IAnalogChannel.cs" />
-    <Compile Include="Hardware\Contracts\IAnalogPin.cs" />
-    <Compile Include="Hardware\Contracts\IAnalogPort.cs" />
-    <Compile Include="Hardware\Contracts\IDigitalChannel.cs" />
-    <Compile Include="Hardware\Contracts\IDigitalInputPort.cs" />
-    <Compile Include="Hardware\Contracts\IDigitalInterruptPort.cs" />
-    <Compile Include="Hardware\Contracts\IDigitalOutputPort.cs" />
-    <Compile Include="Hardware\Contracts\IDigitalPin.cs" />
-    <Compile Include="Hardware\Contracts\IDigitalPort.cs" />
-    <Compile Include="Hardware\Contracts\IPin.cs" />
-    <Compile Include="Hardware\Contracts\IPort.cs" />
-    <Compile Include="Hardware\Contracts\IPwmChannel.cs" />
-    <Compile Include="Hardware\Contracts\IPwmPin.cs" />
-    <Compile Include="Hardware\Contracts\IPwmPort.cs" />
-    <Compile Include="Hardware\Enums\PortDirectionType.cs" />
-    <Compile Include="Hardware\Enums\SignalType.cs" />
-    <Compile Include="Hardware\Enums\TerminationType.cs" />
-    <Compile Include="Interop\Interop.clock_gettime.cs" />
-    <Compile Include="Interop\Interop.clock_settime.cs" />
-    <Compile Include="Interop\Interop.timespec.cs" />
-    <Compile Include="OSInterop\Platform.cs" />
-    <Compile Include="Utilities\BitHelpers.cs" />
-    <Compile Include="Interop\Interop.open.cs" />
-    <Compile Include="Interop\Interop.cs" />
-    <Compile Include="Interop\Interop.gpio.cs" />
-    <Compile Include="Interop\Interop.ioctl.cs" />
-    <Compile Include="Interop\Interop.close.cs" />
-=======
-
-  <ItemGroup> 
-    <Folder Include="Utilities\" />
-    <Folder Include="Contracts\" />
-    <Folder Include="Devices\" />
-    <Folder Include="Hardware\Contracts\" />
-    <Folder Include="OSInterop\" />
-    <Folder Include="Enums\" />
-    <Folder Include="Gateways\" />
-    <Folder Include="Gateways\WiFi\" />
-    <Folder Include="Gateways\Bluetooth\" />
-    <Folder Include="Hardware\Communications\" />
-    <Folder Include="Hardware\Bases\" />
->>>>>>> 870762fb
-  </ItemGroup>
-  <ItemGroup>
-    <None Include="Interop\stm32_gpio.h" />
-  </ItemGroup>
-  <Import Project="$(MSBuildBinPath)\Microsoft.CSharp.targets" />
+<?xml version="1.0" encoding="utf-8"?>
+<Project DefaultTargets="Build" ToolsVersion="4.0" xmlns="http://schemas.microsoft.com/developer/msbuild/2003">
+  <PropertyGroup>
+    <Configuration Condition=" '$(Configuration)' == '' ">Debug</Configuration>
+    <Platform Condition=" '$(Platform)' == '' ">AnyCPU</Platform>
+    <ProjectGuid>{E3CB9443-6F76-43D7-9B17-CB01C67C35B7}</ProjectGuid>
+    <OutputType>Library</OutputType>
+    <RootNamespace>Meadow.Core</RootNamespace>
+    <AssemblyName>Meadow.Core</AssemblyName>
+    <TargetFrameworkVersion>v4.7</TargetFrameworkVersion>
+  </PropertyGroup>
+  <PropertyGroup Condition=" '$(Configuration)|$(Platform)' == 'Debug|AnyCPU' ">
+    <DebugSymbols>true</DebugSymbols>
+    <DebugType>full</DebugType>
+    <Optimize>false</Optimize>
+    <OutputPath>bin\Debug</OutputPath>
+    <DefineConstants>DEBUG;</DefineConstants>
+    <ErrorReport>prompt</ErrorReport>
+    <WarningLevel>4</WarningLevel>
+    <ConsolePause>false</ConsolePause>
+  </PropertyGroup>
+  <PropertyGroup Condition=" '$(Configuration)|$(Platform)' == 'Release|AnyCPU' ">
+    <Optimize>true</Optimize>
+    <OutputPath>bin\Release</OutputPath>
+    <ErrorReport>prompt</ErrorReport>
+    <WarningLevel>4</WarningLevel>
+    <ConsolePause>false</ConsolePause>
+  </PropertyGroup>
+  <ItemGroup>
+    <Reference Include="System" />
+  </ItemGroup>
+  <ItemGroup>
+    <Compile Include="Properties\AssemblyInfo.cs" />
+    <Compile Include="AppBase.cs" />
+    <Compile Include="DeviceBase.cs" />
+    <Compile Include="DeviceCapabilities.cs" />
+    <Compile Include="MeadowOS.cs" />
+    <Compile Include="WakeUpOptions.cs" />
+    <Compile Include="Contracts\IApp.cs" />
+    <Compile Include="Contracts\IDevice.cs" />
+    <Compile Include="Devices\F7Micro.cs" />
+    <Compile Include="Enums\ByteOrder.cs" />
+    <Compile Include="Gateways\Bluetooth\AdapterCapabilities.cs" />
+    <Compile Include="Gateways\Bluetooth\BluetoothAdapter.cs" />
+    <Compile Include="Gateways\WiFi\ConnectionMethodType.cs" />
+    <Compile Include="Gateways\WiFi\ConnectionResult.cs" />
+    <Compile Include="Gateways\WiFi\ConnectionStatus.cs" />
+    <Compile Include="Gateways\WiFi\NetworkAuthenticationType.cs" />
+    <Compile Include="Gateways\WiFi\NetworkEncryptionType.cs" />
+    <Compile Include="Gateways\WiFi\NetworkSecuritySettings.cs" />
+    <Compile Include="Gateways\WiFi\NetworkType.cs" />
+    <Compile Include="Gateways\WiFi\PhyType.cs" />
+    <Compile Include="Gateways\WiFi\ReconnectionType.cs" />
+    <Compile Include="Gateways\WiFi\WiFiAdapter.cs" />
+    <Compile Include="Gateways\WiFi\WiFiNetwork.cs" />
+    <Compile Include="Hardware\AnalogInputPort.cs" />
+    <Compile Include="Hardware\AnalogPin.cs" />
+    <Compile Include="Hardware\Cpu.cs" />
+    <Compile Include="Hardware\DigitalInputPort.cs" />
+    <Compile Include="Hardware\DigitalOutputPort.cs" />
+    <Compile Include="Hardware\DigitalPin.cs" />
+    <Compile Include="Hardware\Pin.cs" />
+    <Compile Include="Hardware\PortEventArgs.cs" />
+    <Compile Include="Hardware\PwmPin.cs" />
+    <Compile Include="Hardware\PwmPort.cs" />
+    <Compile Include="Hardware\SerialPort.cs" />
+    <Compile Include="Hardware\Spi.cs" />
+    <Compile Include="Hardware\Bases\AnalogPinBase.cs" />
+    <Compile Include="Hardware\Bases\DigitalInputPortBase.cs" />
+    <Compile Include="Hardware\Bases\DigitalInterruptPortBase.cs" />
+    <Compile Include="Hardware\Bases\DigitalOutputPortBase.cs" />
+    <Compile Include="Hardware\Bases\DigitalPinBase.cs" />
+    <Compile Include="Hardware\Bases\DigitalPortBase.cs" />
+    <Compile Include="Hardware\Bases\PinBase.cs" />
+    <Compile Include="Hardware\Bases\PwmPinBase.cs" />
+    <Compile Include="Hardware\Communications\I2cBus.cs" />
+    <Compile Include="Hardware\Communications\ICommunicationBus.cs" />
+    <Compile Include="Hardware\Communications\OneWire.cs" />
+    <Compile Include="Hardware\Communications\OneWireBus.cs" />
+    <Compile Include="Hardware\Communications\SoftwareSPIBus.cs" />
+    <Compile Include="Hardware\Communications\SpiBus.cs" />
+    <Compile Include="Hardware\Contracts\I2cDevice.cs" />
+    <Compile Include="Hardware\Contracts\IAnalogChannel.cs" />
+    <Compile Include="Hardware\Contracts\IAnalogPin.cs" />
+    <Compile Include="Hardware\Contracts\IAnalogPort.cs" />
+    <Compile Include="Hardware\Contracts\IDigitalChannel.cs" />
+    <Compile Include="Hardware\Contracts\IDigitalInputPort.cs" />
+    <Compile Include="Hardware\Contracts\IDigitalInterruptPort.cs" />
+    <Compile Include="Hardware\Contracts\IDigitalOutputPort.cs" />
+    <Compile Include="Hardware\Contracts\IDigitalPin.cs" />
+    <Compile Include="Hardware\Contracts\IDigitalPort.cs" />
+    <Compile Include="Hardware\Contracts\IPin.cs" />
+    <Compile Include="Hardware\Contracts\IPort.cs" />
+    <Compile Include="Hardware\Contracts\IPwmChannel.cs" />
+    <Compile Include="Hardware\Contracts\IPwmPin.cs" />
+    <Compile Include="Hardware\Contracts\IPwmPort.cs" />
+    <Compile Include="Hardware\Enums\PortDirectionType.cs" />
+    <Compile Include="Hardware\Enums\SignalType.cs" />
+    <Compile Include="Hardware\Enums\TerminationType.cs" />
+    <Compile Include="Interop\Interop.clock_gettime.cs" />
+    <Compile Include="Interop\Interop.clock_settime.cs" />
+    <Compile Include="Interop\Interop.timespec.cs" />
+    <Compile Include="Utilities\BitHelpers.cs" />
+    <Compile Include="Interop\Interop.open.cs" />
+    <Compile Include="Interop\Interop.cs" />
+    <Compile Include="Interop\Interop.gpio.cs" />
+    <Compile Include="Interop\Interop.ioctl.cs" />
+    <Compile Include="Interop\Interop.close.cs" />
+    <Compile Include="Hardware\Enums\InteruptMode.cs" />
+    <Compile Include="Hardware\Enums\ResistorMode.cs" />
+  </ItemGroup>
+  <ItemGroup>
+    <None Include="Interop\stm32_gpio.h" />
+  </ItemGroup>
+  <Import Project="$(MSBuildBinPath)\Microsoft.CSharp.targets" />
 </Project>