﻿using System;
using System.Runtime.InteropServices;
using System.Text;

namespace Meadow.Core
{
    internal static partial class Interop
    {
        public static partial class Nuttx
        {
            public enum GpioIoctlFn
            {
                SetConfig = 1,
                Write = 3,
                Read = 4,
            }

            /// <summary>
            /// Reads an input
            /// </summary>
            /// <returns>The ioctl.</returns>
            /// <param name="fd">Fd.</param>
            /// <param name="request">Request.</param>
            /// <param name="pinDesignator">Pin designator.</param>
            [DllImport(LIBRARY_NAME, SetLastError = true)]
            public static extern int ioctl(IntPtr fd, GpioIoctlFn request, ref int pinDesignator);

            /// <summary>
            /// Writes a Discrete Output
            /// </summary>
            /// <returns>The ioctl.</returns>
            /// <param name="fd">Fd.</param>
            /// <param name="request">Request.</param>
            /// <param name="pinState">Pin state.</param>
            [DllImport(LIBRARY_NAME, SetLastError = true)]
            public static extern int ioctl(IntPtr fd, GpioIoctlFn request, ref GPIOPinState pinState);

            /// <summary>
            /// Reads or Writes a Universal Platform Driver register
            /// </summary>
            /// <returns>0 on success, otherwise an error code</returns>
            /// <param name="fd">Driver handle</param>
            /// <param name="request">UPD Ioctl function constant</param>
            /// <param name="registerValue">A RegisterValue struct to use as either the value soure (for writes) or sink (for reads)</param>
            [DllImport(LIBRARY_NAME, SetLastError = true)]
            public static extern int ioctl(IntPtr fd, UpdIoctlFn request, ref UpdRegisterValue registerValue);

            /// <summary>
            /// Reads or Writes a Universal Platform Driver register
            /// </summary>
            /// <returns>0 on success, otherwise an error code</returns>
            /// <param name="fd">Driver handle</param>
            /// <param name="request">UPD Ioctl function constant</param>
            /// <param name="registerUpdate">A RegisterUpdate struct describing which bits to set and clear in a single register</param>
            [DllImport(LIBRARY_NAME, SetLastError = true)]
            public static extern int ioctl(IntPtr fd, UpdIoctlFn request, ref UpdRegisterUpdate registerUpdate);

            /// <summary>
            /// Configures the Universal Platofrm Driver to catch GPIO interrupts
            /// </summary>
            /// <returns>0 on success, otherwise an error code</returns>
            /// <param name="fd">Driver handle</param>
            /// <param name="request">UPD Ioctl function constant - should be 5 in this case</param>
            /// <param name="interruptConfig">A UpdGpioInterruptConfiguration struct describing the specific interrupt configuration desired</param>
            [DllImport(LIBRARY_NAME, SetLastError = true)]
            public static extern int ioctl(IntPtr fd, UpdIoctlFn request, ref UpdGpioInterruptConfiguration interruptConfig);

            [DllImport(LIBRARY_NAME, SetLastError = true)]
            public static extern int ioctl(IntPtr fd, UpdIoctlFn request, ref Nuttx.UpdI2CCommand i2cCommand);

            [DllImport(LIBRARY_NAME, SetLastError = true)]
            public static extern int ioctl(IntPtr fd, UpdIoctlFn request, ref Nuttx.UpdSPIDataCommand spiCommand);

            [DllImport(LIBRARY_NAME, SetLastError = true)]
            public static extern int ioctl(IntPtr fd, UpdIoctlFn request, ref Nuttx.UpdSPISpeedCommand spiCommand);

            [DllImport(LIBRARY_NAME, SetLastError = true)]
            public static extern int ioctl(IntPtr fd, UpdIoctlFn request, ref Nuttx.UpdSPIModeCommand spiCommand);

            [DllImport(LIBRARY_NAME, SetLastError = true)]
            public static extern int ioctl(IntPtr fd, UpdIoctlFn request, IntPtr pData);

            [DllImport(LIBRARY_NAME, SetLastError = true)]
            public static extern int ioctl(IntPtr fd, UpdIoctlFn request, ref int dwData);

            [DllImport(LIBRARY_NAME, SetLastError = true)]
            public static extern int ioctl(IntPtr fd, UpdIoctlFn request, StringBuilder sb);

            [DllImport(LIBRARY_NAME, SetLastError = true)]
            public static extern int ioctl(IntPtr fd, UpdIoctlFn request, ref UpdEnumDirCmd command);

<<<<<<< HEAD
=======
            [DllImport(LIBRARY_NAME, SetLastError = true)]
            public static extern int ioctl(IntPtr fd, int request, IntPtr pData);

>>>>>>> b0ab1552
            /// <summary>
            /// Configures the Universal Platofrm Driver to set PWM APB clock.
            /// </summary>
            /// <returns>0 on success, otherwise an error code</returns>
            /// <param name="fd">Driver handle</param>
            /// <param name="request">UPD Ioctl function constant - should be 5 in this case</param>
            /// <param name="pwmCmd">A UpdPwmCmd struct describing the specific PWM command</param>
            [DllImport(LIBRARY_NAME, SetLastError = true)]
            public static extern int ioctl(IntPtr fd, UpdIoctlFn request, ref UpdPwmCmd pwmCmd);

            /// <summary>
            /// Configures a pin
            /// </summary>
            /// <returns>The ioctl.</returns>
            /// <param name="fd">Fd.</param>
            /// <param name="request">Request.</param>
            /// <param name="configFlags">Config flags.</param>
            [DllImport(LIBRARY_NAME, SetLastError = true)]
            public static extern int ioctl(IntPtr fd, GpioIoctlFn request, ref GPIOConfigFlags configFlags);
        }
    }
}<|MERGE_RESOLUTION|>--- conflicted
+++ resolved
@@ -89,12 +89,9 @@
             [DllImport(LIBRARY_NAME, SetLastError = true)]
             public static extern int ioctl(IntPtr fd, UpdIoctlFn request, ref UpdEnumDirCmd command);
 
-<<<<<<< HEAD
-=======
             [DllImport(LIBRARY_NAME, SetLastError = true)]
             public static extern int ioctl(IntPtr fd, int request, IntPtr pData);
 
->>>>>>> b0ab1552
             /// <summary>
             /// Configures the Universal Platofrm Driver to set PWM APB clock.
             /// </summary>
