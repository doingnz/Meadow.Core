﻿using System;
using System.Runtime.InteropServices;
using System.Text;

namespace Meadow.Core
{
    internal static partial class Interop
    {
        public static partial class Nuttx
        {
            public enum GpioIoctlFn
            {
                SetConfig = 1,
                Write = 3,
                Read = 4,
            }

            /// <summary>
            /// Reads an input
            /// </summary>
            /// <returns>The ioctl.</returns>
            /// <param name="fd">Fd.</param>
            /// <param name="request">Request.</param>
            /// <param name="pinDesignator">Pin designator.</param>
            [DllImport(LIBRARY_NAME, SetLastError = true)]
            public static extern int ioctl(IntPtr fd, GpioIoctlFn request, ref int pinDesignator);

            /// <summary>
            /// Writes a Discrete Output
            /// </summary>
            /// <returns>The ioctl.</returns>
            /// <param name="fd">Fd.</param>
            /// <param name="request">Request.</param>
            /// <param name="pinState">Pin state.</param>
            [DllImport(LIBRARY_NAME, SetLastError = true)]
            public static extern int ioctl(IntPtr fd, GpioIoctlFn request, ref GPIOPinState pinState);

            /// <summary>
            /// Reads or Writes a Universal Platform Driver register
            /// </summary>
            /// <returns>0 on success, otherwise an error code</returns>
            /// <param name="fd">Driver handle</param>
            /// <param name="request">UPD Ioctl function constant</param>
            /// <param name="registerValue">A RegisterValue struct to use as either the value soure (for writes) or sink (for reads)</param>
            [DllImport(LIBRARY_NAME, SetLastError = true)]
            public static extern int ioctl(IntPtr fd, UpdIoctlFn request, ref UpdRegisterValue registerValue);

            /// <summary>
            /// Reads or Writes a Universal Platform Driver register
            /// </summary>
            /// <returns>0 on success, otherwise an error code</returns>
            /// <param name="fd">Driver handle</param>
            /// <param name="request">UPD Ioctl function constant</param>
            /// <param name="registerUpdate">A RegisterUpdate struct describing which bits to set and clear in a single register</param>
            [DllImport(LIBRARY_NAME, SetLastError = true)]
            public static extern int ioctl(IntPtr fd, UpdIoctlFn request, ref UpdRegisterUpdate registerUpdate);

            /// <summary>
            /// Configures the Universal Platofrm Driver to catch GPIO interrupts
            /// </summary>
            /// <returns>0 on success, otherwise an error code</returns>
            /// <param name="fd">Driver handle</param>
            /// <param name="request">UPD Ioctl function constant - should be 5 in this case</param>
            /// <param name="interruptConfig">A UpdGpioInterruptConfiguration struct describing the specific interrupt configuration desired</param>
            [DllImport(LIBRARY_NAME, SetLastError = true)]
            public static extern int ioctl(IntPtr fd, UpdIoctlFn request, ref UpdGpioInterruptConfiguration interruptConfig);

            [DllImport(LIBRARY_NAME, SetLastError = true)]
            public static extern int ioctl(IntPtr fd, UpdIoctlFn request, ref Nuttx.UpdI2CCommand i2cCommand);

            [DllImport(LIBRARY_NAME, SetLastError = true)]
            public static extern int ioctl(IntPtr fd, UpdIoctlFn request, ref Nuttx.UpdSPIDataCommand spiCommand);

            [DllImport(LIBRARY_NAME, SetLastError = true)]
            public static extern int ioctl(IntPtr fd, UpdIoctlFn request, ref Nuttx.UpdSPISpeedCommand spiCommand);

            [DllImport(LIBRARY_NAME, SetLastError = true)]
            public static extern int ioctl(IntPtr fd, UpdIoctlFn request, ref Nuttx.UpdSPIModeCommand spiCommand);

            [DllImport(LIBRARY_NAME, SetLastError = true)]
            public static extern int ioctl(IntPtr fd, UpdIoctlFn request, IntPtr pData);

            [DllImport(LIBRARY_NAME, SetLastError = true)]
            public static extern int ioctl(IntPtr fd, UpdIoctlFn request, StringBuilder sb);

<<<<<<< HEAD
=======
            [DllImport(LIBRARY_NAME, SetLastError = true)]
            public static extern int ioctl(IntPtr fd, UpdIoctlFn request, ref UpdEnumDirCmd command);

>>>>>>> 2c8a05a6
            /// <summary>
            /// Configures the Universal Platofrm Driver to set PWM APB clock.
            /// </summary>
            /// <returns>0 on success, otherwise an error code</returns>
            /// <param name="fd">Driver handle</param>
            /// <param name="request">UPD Ioctl function constant - should be 5 in this case</param>
            /// <param name="pwmCmd">A UpdPwmCmd struct describing the specific PWM command</param>
            [DllImport(LIBRARY_NAME, SetLastError = true)]
            public static extern int ioctl(IntPtr fd, UpdIoctlFn request, ref UpdPwmCmd pwmCmd);

            /// <summary>
            /// Configures a pin
            /// </summary>
            /// <returns>The ioctl.</returns>
            /// <param name="fd">Fd.</param>
            /// <param name="request">Request.</param>
            /// <param name="configFlags">Config flags.</param>
            [DllImport(LIBRARY_NAME, SetLastError = true)]
            public static extern int ioctl(IntPtr fd, GpioIoctlFn request, ref GPIOConfigFlags configFlags);
        }
    }
}<|MERGE_RESOLUTION|>--- conflicted
+++ resolved
@@ -83,12 +83,9 @@
             [DllImport(LIBRARY_NAME, SetLastError = true)]
             public static extern int ioctl(IntPtr fd, UpdIoctlFn request, StringBuilder sb);
 
-<<<<<<< HEAD
-=======
             [DllImport(LIBRARY_NAME, SetLastError = true)]
             public static extern int ioctl(IntPtr fd, UpdIoctlFn request, ref UpdEnumDirCmd command);
 
->>>>>>> 2c8a05a6
             /// <summary>
             /// Configures the Universal Platofrm Driver to set PWM APB clock.
             /// </summary>
