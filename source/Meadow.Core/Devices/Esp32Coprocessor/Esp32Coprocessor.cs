--- conflicted
+++ resolved
@@ -2,36 +2,22 @@
 using System.Runtime.InteropServices;
 using static Meadow.Core.Interop;
 using Meadow.Devices.Esp32.MessagePayloads;
-<<<<<<< HEAD
-using System.Net;
-using Meadow.Gateway.WiFi;
-using Meadow.Gateway; //TODO: all the stuff in that namespace should be `Gateways`
-using Meadow.Gateways;
-using System.Collections.Generic;
-using System.Collections.ObjectModel;
-using Meadow.Gateways.Exceptions;
-=======
 using System.Text;
 using Meadow.Core;
 using System.Threading;
 using System.Threading.Tasks;
 using Meadow.Gateways;
->>>>>>> 6804ec9e
 
 namespace Meadow.Devices
 {
     /// <summary>
     /// The Esp32Coprocessor class provide access to the features and functionality of the ESP32 coprocessor.
     /// </summary>
-<<<<<<< HEAD
-    public partial class Esp32Coprocessor : IWiFiAdapter, IBluetoothDevice
-=======
     /// <remarks>
     /// This file contains the generic code (for example communication with the ESP32) used to support the higher
     /// level functionality (such as WiFi).  Interface specific functionality is provided in separate files.
     /// </remarks>
     public partial class Esp32Coprocessor : ICoprocessor
->>>>>>> 6804ec9e
     {
         #region Constants
 
