--- conflicted
+++ resolved
@@ -1,6 +1,7 @@
 ﻿using System;
 using System.Collections.Generic;
 using System.Diagnostics;
+using System.Linq;
 using System.Text;
 using System.Threading;
 using Meadow.Core;
@@ -55,7 +56,7 @@
         }
     }
 
-    public partial class F7GPIOManager : IIOController, INuttxIOController
+    public partial class F7GPIOManager : IIOController
     {
         public event InterruptHandler Interrupt;
 
@@ -65,7 +66,7 @@
 
         private Dictionary<string, Tuple<STM32.GpioPort, int, uint>> _portPinCache = new Dictionary<string, Tuple<STM32.GpioPort, int, uint>>();
 
-        internal DebugFeature DebugFeatures { get; set;  }
+        internal DebugFeature DebugFeatures { get; set; }
 
         internal F7GPIOManager()
         {
@@ -80,7 +81,7 @@
 
         public void Initialize()
         {
-            if((DebugFeatures & DebugFeature.Interrupts) != 0)
+            if ((DebugFeatures & DebugFeature.Interrupts) != 0)
             {
                 UPD.DumpClockRegisters();
             }
@@ -157,7 +158,7 @@
             };
 
             // write the register
-            Output.WriteLineIf((DebugFeatures & DebugFeature.GpioDetail) != 0, 
+            Output.WriteLineIf((DebugFeatures & DebugFeature.GpioDetail) != 0,
                 $"Writing {register.Value:X} to register: {register.Address:X}");
 
             var result = UPD.Ioctl(Nuttx.UpdIoctlFn.SetRegister, ref register);
@@ -338,7 +339,7 @@
         public bool UnconfigureGpio(IPin pin)
         {
             var designator = GetPortAndPin(pin);
-            return ConfigureGpio(designator.port, designator.pin, STM32.GpioMode.Input,  STM32.ResistorMode.Float,  STM32.GPIOSpeed.Speed_2MHz, STM32.OutputType.PushPull, false, InterruptMode.None);
+            return ConfigureGpio(designator.port, designator.pin, STM32.GpioMode.Input, STM32.ResistorMode.Float, STM32.GPIOSpeed.Speed_2MHz, STM32.OutputType.PushPull, false, InterruptMode.None);
         }
 
         private bool ConfigureGpio(IPin pin, STM32.GpioMode mode, STM32.ResistorMode resistor, STM32.GPIOSpeed speed, STM32.OutputType type, bool initialState, InterruptMode interruptMode)
@@ -348,64 +349,6 @@
             return ConfigureGpio(designator.port, designator.pin, mode, resistor, speed, type, initialState, interruptMode);
         }
 
-<<<<<<< HEAD
-        private class GpioConfig
-        {
-            public STM32.GpioPort Port { get; set; }
-            public int Pin { get; set; }
-            public STM32.GpioMode Mode { get; set; }
-            public STM32.ResistorMode Resistor { get; set; }
-            public STM32.GPIOSpeed Speed { get; set; }
-            public STM32.OutputType Type { get; set; }
-            public bool InitialState { get; set; }
-            public InterruptMode InterruptMode { get; set; }
-            public int AlternateFunctionNumber { get; set; }
-        }
-
-        private List<GpioConfig> _currentConfigs = new List<GpioConfig>();
-
-        public void ReassertConfig(IPin pin)
-        {
-            var designator = GetPortAndPin(pin);
-            var cfg = _currentConfigs.FirstOrDefault(c => c.Port == designator.port && c.Pin == designator.pin);
-            if (cfg != null)
-            {
-                ConfigureGpio(designator.port, designator.pin, cfg.Mode, cfg.Resistor, cfg.Speed, cfg.Type, cfg.InitialState, cfg.InterruptMode);
-            }
-        }
-
-        private void RegisterConfig(STM32.GpioPort port, int pin, STM32.GpioMode mode, STM32.ResistorMode resistor, STM32.GPIOSpeed speed, STM32.OutputType type, bool initialState, InterruptMode interruptMode, int alternateFunctionNumber = 0)
-        {
-            var cfg = _currentConfigs.FirstOrDefault(c => c.Port == port && c.Pin == pin);
-            if (cfg == null)
-            {
-                cfg = new GpioConfig
-                {
-                    Port = port,
-                    Pin = pin,
-                    Mode = mode,
-                    Resistor = resistor,
-                    Speed = speed,
-                    Type = type,
-                    InitialState = initialState,
-                    InterruptMode = interruptMode,
-                    AlternateFunctionNumber = alternateFunctionNumber
-                };
-            }
-            else
-            {
-                cfg.Mode = mode;
-                cfg.Resistor = resistor;
-                cfg.Speed = speed;
-                cfg.Type = type;
-                cfg.InitialState = initialState;
-                cfg.InterruptMode = interruptMode;
-                cfg.AlternateFunctionNumber = alternateFunctionNumber;
-            }
-        }
-
-=======
->>>>>>> a4d2eb90
         private bool ConfigureGpio(STM32.GpioPort port, int pin, STM32.GpioMode mode, STM32.ResistorMode resistor, STM32.GPIOSpeed speed, STM32.OutputType type, bool initialState, InterruptMode interruptMode, int alternateFunctionNumber = 0)
         {
             int setting = 0;
@@ -567,6 +510,8 @@
                 var result = GPD.Ioctl(Nuttx.UpdIoctlFn.RegisterGpioIrq, ref cfg);
                 */
             }
+
+            RegisterConfig(port, pin, mode, resistor, speed, type, initialState, interruptMode, alternateFunctionNumber);
 
             return true;
         }
