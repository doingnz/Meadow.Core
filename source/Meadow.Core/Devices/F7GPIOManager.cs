--- conflicted
+++ resolved
@@ -17,12 +17,8 @@
         Clocks = 1 << 1,
         PinInitilize = 1 << 2,
         GpioDetail = 1 << 3,
-<<<<<<< HEAD
-        Interrupts = 1 << 4
-=======
         Interrupts = 1 << 4,
         PWM = 1 << 5
->>>>>>> 9447793f
 
     }
 
@@ -80,11 +76,7 @@
         {
             if((DebugFeatures & DebugFeature.Interrupts) != 0)
             {
-<<<<<<< HEAD
-                GPD.DumpClockRegisters();
-=======
                 UPD.DumpClockRegisters();
->>>>>>> 9447793f
             }
 
             Output.WriteLineIf((DebugFeatures & DebugFeature.PinInitilize) != 0, "Initializing GPIOs...");
@@ -161,11 +153,7 @@
             Output.WriteLineIf((DebugFeatures & DebugFeature.GpioDetail) != 0, 
                 $"Writing {register.Value:X} to register: {register.Address:X}");
 
-<<<<<<< HEAD
-            var result = GPD.Ioctl(Nuttx.UpdIoctlFn.SetRegister, ref register);
-=======
             var result = UPD.Ioctl(Nuttx.UpdIoctlFn.SetRegister, ref register);
->>>>>>> 9447793f
             if (result != 0)
             {
                 Console.WriteLine($"Write failed: {result}");
@@ -185,11 +173,7 @@
 
         internal bool GetDiscrete(uint baseAddress, STM32.GpioPort port, int pin)
         {
-<<<<<<< HEAD
-            var register = GPD.GetRegister(baseAddress + STM32.GPIO_IDR_OFFSET);
-=======
             var register = UPD.GetRegister(baseAddress + STM32.GPIO_IDR_OFFSET);
->>>>>>> 9447793f
 
             // each pin is a single bit in the register, check the bit associated with the pin number
             return (register & (1 << pin)) != 0;
@@ -374,15 +358,6 @@
                 var state = initialState ? 1u << pin : 1u << (16 + pin);
 
                 Output.WriteLineIf((DebugFeatures & DebugFeature.GpioDetail) != 0, $"{port.ToString()} pin {pin} is an output.  Writing BSRR {state:X8}");
-<<<<<<< HEAD
-                GPD.SetRegister(base_addr + STM32.GPIO_BSRR_OFFSET, state);
-            }
-
-            var moder = GPD.GetRegister(base_addr + STM32.GPIO_MODER_OFFSET);
-            moder &= ~(3u << (pin * 2));
-            moder |= (uint)mode << (pin * 2);
-            GPD.SetRegister(base_addr + STM32.GPIO_MODER_OFFSET, moder);
-=======
                 UPD.SetRegister(base_addr + STM32.GPIO_BSRR_OFFSET, state);
             }
 
@@ -390,7 +365,6 @@
             moder &= ~(3u << (pin * 2));
             moder |= (uint)mode << (pin * 2);
             UPD.SetRegister(base_addr + STM32.GPIO_MODER_OFFSET, moder);
->>>>>>> 9447793f
 
             ////// ====== RESISTOR ======
             setting = 0;
@@ -412,42 +386,26 @@
                 if (p < 8)
                 {
                     var bits = (uint)alternateFunctionNumber << p;
-<<<<<<< HEAD
-                    var afrl = GPD.GetRegister(base_addr + STM32.GPIO_AFRL_OFFSET);
-=======
                     var afrl = UPD.GetRegister(base_addr + STM32.GPIO_AFRL_OFFSET);
->>>>>>> 9447793f
                     //clear anything that was there
                     afrl &= ~mask;
                     // set the AF
                     afrl |= bits;
                     // and write it out
                     Output.WriteLineIf((DebugFeatures & DebugFeature.GpioDetail) != 0, $"{port.ToString()} pin {pin} alternate function.  Writing AFRL {afrl:X8}");
-<<<<<<< HEAD
-                    GPD.SetRegister(base_addr + STM32.GPIO_AFRL_OFFSET, afrl);
-=======
                     UPD.SetRegister(base_addr + STM32.GPIO_AFRL_OFFSET, afrl);
->>>>>>> 9447793f
                 }
                 else
                 {
                     var bits = (uint)alternateFunctionNumber << (p - 8);
-<<<<<<< HEAD
-                    var afrh = GPD.GetRegister(base_addr + STM32.GPIO_AFRH_OFFSET);
-=======
                     var afrh = UPD.GetRegister(base_addr + STM32.GPIO_AFRH_OFFSET);
->>>>>>> 9447793f
                     //clear anything that was there
                     afrh &= ~mask;
                     // set the AF
                     afrh |= bits;
                     // and write it out
                     Output.WriteLineIf((DebugFeatures & DebugFeature.GpioDetail) != 0, $"{port.ToString()} pin {pin} alternate function.  Writing AFRH {afrh:X8}");
-<<<<<<< HEAD
-                    GPD.SetRegister(base_addr + STM32.GPIO_AFRL_OFFSET, afrh);
-=======
                     UPD.SetRegister(base_addr + STM32.GPIO_AFRL_OFFSET, afrh);
->>>>>>> 9447793f
                 }
             }
 
@@ -455,19 +413,11 @@
             setting = 0;
             if (mode == STM32.GpioMode.AlternateFunction || mode == STM32.GpioMode.Output)
             {
-<<<<<<< HEAD
-                moder = GPD.GetRegister(base_addr + STM32.GPIO_OSPEED_OFFSET);
-                moder &= ~(3u << (pin * 2));
-                moder |= (uint)speed << (pin * 2);
-                Output.WriteLineIf((DebugFeatures & DebugFeature.GpioDetail) != 0, $"{port.ToString()} pin {pin} speed {speed}.  Writing OSPEED {moder:X8}");
-                GPD.SetRegister(base_addr + STM32.GPIO_OSPEED_OFFSET, moder);
-=======
                 moder = UPD.GetRegister(base_addr + STM32.GPIO_OSPEED_OFFSET);
                 moder &= ~(3u << (pin * 2));
                 moder |= (uint)speed << (pin * 2);
                 Output.WriteLineIf((DebugFeatures & DebugFeature.GpioDetail) != 0, $"{port.ToString()} pin {pin} speed {speed}.  Writing OSPEED {moder:X8}");
                 UPD.SetRegister(base_addr + STM32.GPIO_OSPEED_OFFSET, moder);
->>>>>>> 9447793f
             }
 
             ////// ====== OUTPUT TYPE ======
@@ -508,11 +458,7 @@
                 Output.WriteLineIf((DebugFeatures & DebugFeature.Interrupts) != 0,
                     "Calling ioctl to enable interrupts");
 
-<<<<<<< HEAD
-                var result = GPD.Ioctl(Nuttx.UpdIoctlFn.RegisterGpioIrq, ref cfg);
-=======
                 var result = UPD.Ioctl(Nuttx.UpdIoctlFn.RegisterGpioIrq, ref cfg);
->>>>>>> 9447793f
             }
             else
             {
@@ -559,19 +505,11 @@
         private void SetResistorMode(uint address, int pin, int mode)
         {
             var addr = address + STM32.GPIO_PUPDR_OFFSET;
-<<<<<<< HEAD
-            var regval = GPD.GetRegister(addr);
-            regval &= (uint)~(3 << (pin << 1));
-            regval |= (uint)(mode << (pin << 1));
-            Output.WriteLineIf((DebugFeatures & DebugFeature.GpioDetail) != 0, $"pin {pin} resistor mode {mode}.  Writing PUPDR {regval:X8}");
-            GPD.SetRegister(addr, regval);
-=======
             var regval = UPD.GetRegister(addr);
             regval &= (uint)~(3 << (pin << 1));
             regval |= (uint)(mode << (pin << 1));
             Output.WriteLineIf((DebugFeatures & DebugFeature.GpioDetail) != 0, $"pin {pin} resistor mode {mode}.  Writing PUPDR {regval:X8}");
             UPD.SetRegister(addr, regval);
->>>>>>> 9447793f
         }
 
         private void InterruptServiceThreadProc(object o)
@@ -612,11 +550,7 @@
 
         private void UpdateConfigRegister1Bit(uint address, bool value, int pin)
         {
-<<<<<<< HEAD
-            var register = GPD.GetRegister(address);
-=======
             var register = UPD.GetRegister(address);
->>>>>>> 9447793f
 
             var temp = register;
             if (value)
@@ -629,11 +563,7 @@
             }
 
             // write the register
-<<<<<<< HEAD
-            GPD.SetRegister(address, temp);
-=======
             UPD.SetRegister(address, temp);
->>>>>>> 9447793f
         }
     }
 
