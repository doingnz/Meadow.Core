﻿using System;
using System.Collections.Generic;
using Meadow.Core.Interop;
using Meadow.Hardware;
using static Meadow.Core.Interop.Interop.Nuttx;

namespace Meadow.Devices
{
    public class F7GPIOManager : IIOController
    {
        private const string GPDDriverName = "/dev/upd";

        private object _cacheLock = new object();
        private Dictionary<string, Tuple<STM32GpioPort, int, uint>> _portPinCache = new Dictionary<string, Tuple<STM32GpioPort, int, uint>>();

        private IntPtr DriverHandle { get; }

        internal F7GPIOManager()
        {
            DriverHandle = Interop.Nuttx.open(GPDDriverName, Interop.Nuttx.DriverFlags.ReadOnly);
            if(DriverHandle == IntPtr.Zero || DriverHandle.ToInt32() == -1)
            {
                Console.Write("Failed to open UPD driver");
            }
        }

        public void Initialize()
        {
            Console.Write("Initializing GPIOs...");

            // LEDs are inverse logic - initialize to high/off
            ConfigureOutput(STM32GpioPort.PortA, 0, STM32ResistorMode.Float, STM32GPIOSpeed.Speed_50MHz, STM32OutputType.PushPull, true);
            ConfigureOutput(STM32GpioPort.PortA, 1, STM32ResistorMode.Float, STM32GPIOSpeed.Speed_50MHz, STM32OutputType.PushPull, true);
            ConfigureOutput(STM32GpioPort.PortA, 2, STM32ResistorMode.Float, STM32GPIOSpeed.Speed_50MHz, STM32OutputType.PushPull, true);

            // these are the "unallocated" pins on the meadow
            Console.Write(".");
            ConfigureOutput(STM32GpioPort.PortI, 9, STM32ResistorMode.Float, STM32GPIOSpeed.Speed_50MHz, STM32OutputType.PushPull, false);
            ConfigureOutput(STM32GpioPort.PortH, 13, STM32ResistorMode.Float, STM32GPIOSpeed.Speed_50MHz, STM32OutputType.PushPull, false);
            ConfigureOutput(STM32GpioPort.PortC, 6, STM32ResistorMode.Float, STM32GPIOSpeed.Speed_50MHz, STM32OutputType.PushPull, false);
            Console.Write(".");
            ConfigureOutput(STM32GpioPort.PortB, 8, STM32ResistorMode.Float, STM32GPIOSpeed.Speed_50MHz, STM32OutputType.PushPull, false);
            ConfigureOutput(STM32GpioPort.PortB, 9, STM32ResistorMode.Float, STM32GPIOSpeed.Speed_50MHz, STM32OutputType.PushPull, false);
            ConfigureOutput(STM32GpioPort.PortC, 7, STM32ResistorMode.Float, STM32GPIOSpeed.Speed_50MHz, STM32OutputType.PushPull, false);
            Console.Write(".");
            ConfigureOutput(STM32GpioPort.PortB, 0, STM32ResistorMode.Float, STM32GPIOSpeed.Speed_50MHz, STM32OutputType.PushPull, false);
            ConfigureOutput(STM32GpioPort.PortB, 1, STM32ResistorMode.Float, STM32GPIOSpeed.Speed_50MHz, STM32OutputType.PushPull, false);
            ConfigureOutput(STM32GpioPort.PortH, 10, STM32ResistorMode.Float, STM32GPIOSpeed.Speed_50MHz, STM32OutputType.PushPull, false);
            Console.Write(".");
            ConfigureOutput(STM32GpioPort.PortC, 9, STM32ResistorMode.Float, STM32GPIOSpeed.Speed_50MHz, STM32OutputType.PushPull, false);
            ConfigureOutput(STM32GpioPort.PortB, 14, STM32ResistorMode.Float, STM32GPIOSpeed.Speed_50MHz, STM32OutputType.PushPull, false);
            ConfigureOutput(STM32GpioPort.PortB, 15, STM32ResistorMode.Float, STM32GPIOSpeed.Speed_50MHz, STM32OutputType.PushPull, false);
            Console.Write(".");
            ConfigureOutput(STM32GpioPort.PortG, 3, STM32ResistorMode.Float, STM32GPIOSpeed.Speed_50MHz, STM32OutputType.PushPull, false);
            ConfigureOutput(STM32GpioPort.PortE, 3, STM32ResistorMode.Float, STM32GPIOSpeed.Speed_50MHz, STM32OutputType.PushPull, false);

            Console.WriteLine("done");
        }

        /// <summary>
        /// Sets the value of a discrete (digital output)
        /// </summary>
        /// <param name="pin">Pin.</param>
        /// <param name="value">If set to <c>true</c> value.</param>
        void IIOController.SetDiscrete(IPin pin, bool value)
        {
            var designator = GetPortAndPin(pin);

            var register = new Interop.STM32.UpdRegisterValue();
            register.Address = designator.address + Interop.STM32.STM32_GPIO_BSRR_OFFSET;

            if(value)
            {
                register.Value = 1u << designator.pin;
            }
            else
            {
                register.Value = 1u << (designator.pin + 16);
            }

            // write the register
//            Console.WriteLine($"Writing {register.Value:X} to register: {register.Address:X}");
            var result = Interop.Nuttx.ioctl(DriverHandle, Interop.STM32.UpdIoctlFn.SetRegister, ref register);
            if (result != 0)
            {
                Console.WriteLine($"Write failed: {result}");
            }
        }

        /// <summary>
        /// Gets the value of a discrete (digital input)
        /// </summary>
        /// <returns><c>true</c>, if discrete was gotten, <c>false</c> otherwise.</returns>
        /// <param name="pin">Pin.</param>
        public bool GetDiscrete(IPin pin)
        {
            var designator = GetPortAndPin(pin);

<<<<<<< HEAD
            Interop.STM32.TryGetRegister(DriverHandle, designator.address + Interop.STM32.STM32_GPIO_IDR_OFFSET, out uint register);
=======
            // this is a safe cast, as PinDesignator and GPIOConfigFlags overlap
            var flags = (GPIOConfigFlags)designator | GPIOConfigFlags.Speed50MHz;
>>>>>>> d04028bb

            // each pin is a single bit in the register, check the bit associated with the pin number
            return (register & (1 << designator.pin)) != 0;
        }

        private (STM32GpioPort port, int pin, uint address) GetPortAndPin(IPin pin)
        {
            var key = pin.Key.ToString();
            STM32GpioPort port;
            uint address;

            lock (_portPinCache)
            {
                if (_portPinCache.ContainsKey(key))
                {
                    return (_portPinCache[key].Item1, _portPinCache[key].Item2, _portPinCache[key].Item3);
                }
                switch (key[1])
                {
                    case 'A':
                        port = STM32GpioPort.PortA;
                        address = Interop.STM32.GPIOA_BASE;
                        break;
                    case 'B':
                        port = STM32GpioPort.PortB;
                        address = Interop.STM32.GPIOB_BASE;
                        break;
                    case 'C':
                        port = STM32GpioPort.PortC;
                        address = Interop.STM32.GPIOC_BASE;
                        break;
                    case 'D':
                        port = STM32GpioPort.PortD;
                        address = Interop.STM32.GPIOD_BASE;
                        break;
                    case 'E':
                        port = STM32GpioPort.PortE;
                        address = Interop.STM32.GPIOE_BASE;
                        break;
                    case 'F':
                        port = STM32GpioPort.PortF;
                        address = Interop.STM32.GPIOF_BASE;
                        break;
                    case 'G':
                        port = STM32GpioPort.PortG;
                        address = Interop.STM32.GPIOG_BASE;
                        break;
                    case 'H':
                        port = STM32GpioPort.PortH;
                        address = Interop.STM32.GPIOH_BASE;
                        break;
                    case 'I':
                        port = STM32GpioPort.PortI;
                        address = Interop.STM32.GPIOI_BASE;
                        break;
                    case 'J':
                        port = STM32GpioPort.PortJ;
                        address = Interop.STM32.GPIOJ_BASE;
                        break;
                    case 'K':
                        port = STM32GpioPort.PortK;
                        address = Interop.STM32.GPIOK_BASE;
                        break;
                    default:
                        throw new NotSupportedException();
                }

                if (int.TryParse(key.Substring(2), out int pinID))
                {
                    return (port, pinID, address);
                }

                throw new NotSupportedException();
            }
        }

        public void ConfigureOutput(IPin pin, bool initialState)
        {
            ConfigureOutput(pin, STM32ResistorMode.Float, STM32GPIOSpeed.Speed_50MHz, STM32OutputType.PushPull, initialState);
        }

        public void ConfigureInput(IPin pin, bool glitchFilter, ResistorMode resistorMode, bool interruptEnabled)
        {
            // translate resistor mode
            STM32ResistorMode mode32;
            if (resistorMode == ResistorMode.Disabled)
            {
                mode32 = STM32ResistorMode.Float;
            }
            else if (resistorMode == ResistorMode.PullUp)
            {
                mode32 = STM32ResistorMode.PullUp;
            }
            else
            {
                mode32 = STM32ResistorMode.PullDown;
            }

            ConfigureInput(pin, mode32, interruptEnabled);
        }

        private enum STM32GpioPort
        {
            PortA,
            PortB,
            PortC,
            PortD,
            PortE,
            PortF,
            PortG,
            PortH,
            PortI,
            PortJ,
            PortK,
        }

        private enum STM32GpioMode
        {
            Input = 0,
            Output = 1,
            AlternateFunction = 2,
            Analog = 3
        }

        private enum STM32OutputType
        {
            PushPull = 0,
            OpenDrain = 1
        }

        private enum STM32ResistorMode
        {
            Float = 0,
            PullUp = 1,
            PullDown = 2
        }

        private enum STM32GPIOSpeed
        {
            Speed_2MHz = 0,
            Speed_25MHz = 1,
            Speed_50MHz = 2,
            Speed_100MHz = 3
        }

        private bool ConfigureInput(IPin pin, STM32ResistorMode resistor, bool enableInterrupts)
        {
            return ConfigureGpio(pin, STM32GpioMode.Input, resistor, STM32GPIOSpeed.Speed_2MHz, STM32OutputType.PushPull, false, enableInterrupts);
        }

        private bool ConfigureInput(STM32GpioPort port, int pin, STM32ResistorMode resistor, bool enableInterrupts)
        {
            return ConfigureGpio(port, pin, STM32GpioMode.Input, resistor, STM32GPIOSpeed.Speed_2MHz, STM32OutputType.PushPull, false, enableInterrupts);
        }

        private bool ConfigureOutput(IPin pin, STM32ResistorMode resistor, STM32GPIOSpeed speed, STM32OutputType type, bool initialState)
        {
            return ConfigureGpio(pin, STM32GpioMode.Output, resistor, speed, type, initialState, false);
        }

        private bool ConfigureOutput(STM32GpioPort port, int pin, STM32ResistorMode resistor, STM32GPIOSpeed speed, STM32OutputType type, bool initialState)
        {
            return ConfigureGpio(port, pin, STM32GpioMode.Output, resistor, speed, type, initialState, false);
        }

        private bool ConfigureADC(STM32GpioPort port, int pin)
        {
            // set up the pin for analog
            ConfigureGpio(port, pin, STM32GpioMode.Analog, STM32ResistorMode.Float, STM32GPIOSpeed.Speed_2MHz, STM32OutputType.PushPull, false, false);

            // TODO: if it was non-analog, do we need to adjust any of the ADC registers?

            return true;
        }

        private bool InitializeADC()
        {
            // do the grunt work to set up the ADC itself

            // enable the ADC1 clock - all Meadow ADCs are in ADC1
            Interop.STM32.UpdateRegister(DriverHandle, 
                Interop.STM32.RCC_BASE + Interop.STM32.STM32_RCC_APB2ENR_OFFSET, 0, (1u << 8));

            // reset the ADC RCC clock - set the reset bit
            Interop.STM32.UpdateRegister(DriverHandle, 
                Interop.STM32.RCC_BASE + Interop.STM32.STM32_RCC_APB2RSTR_OFFSET, 0, (1u << 8));
            // clear the reset bit
            Interop.STM32.UpdateRegister(DriverHandle, 
                Interop.STM32.RCC_BASE + Interop.STM32.STM32_RCC_APB2RSTR_OFFSET, (1u << 8), 0);

            // clear the SR status register
            Interop.STM32.UpdateRegister(DriverHandle, 
                Interop.STM32.MEADOW_ADC1_BASE + Interop.STM32.ADC_SR_OFFSET,
                0x1f, 0);

            // clear the CR1 control register.  This translates to:
            //  Disable all interrupts
            //  12-bit resolution
            //  Watchdog disabled
            //  Discontinuous mode disabled
            //  Auto conversion disabled
            //  scan mode disabled
            // 
            Interop.STM32.UpdateRegister(DriverHandle, 
                Interop.STM32.MEADOW_ADC1_BASE + Interop.STM32.ADC_CR1_OFFSET,
                0x7c0ffffF, 0);

            // Set up the CR2 control register.  This translates to:
            //  external trigger disabled
            //  data align right
            //  set EOC at the end of each conversion
            //  DMA disabled
            //  single conversion mode
            // 
            Interop.STM32.UpdateRegister(DriverHandle, 
                Interop.STM32.MEADOW_ADC1_BASE + Interop.STM32.ADC_CR2_OFFSET,
                0x7f7f0b03, (1 << 10));

            // Set up the SMPR1 sample time register.  This translates to:
            //  112 samle cycles for channels 10 & 11 
            // 
            Interop.STM32.UpdateRegister(DriverHandle, 
                Interop.STM32.MEADOW_ADC1_BASE + Interop.STM32.ADC_SMPR1_OFFSET,
                0x7ffffc0, 0x2d);

            // Set up the SMPR2 sample time register.  This translates to:
            //  112 samle cycles for channels 3 & 7 
            // 
            Interop.STM32.UpdateRegister(DriverHandle,
                Interop.STM32.MEADOW_ADC1_BASE + Interop.STM32.ADC_SMPR2_OFFSET,
                0x3f1ff1ff, 0xa00a00);

            // Set up the SQR1 sequence register.  This translates to:
            //  One (1) conversion 
            // 
            Interop.STM32.UpdateRegister(DriverHandle,
                Interop.STM32.MEADOW_ADC1_BASE + Interop.STM32.ADC_SQR1_OFFSET,
                0x00ffffff, 0);

            // Set up the SQR2 sequence register.  This translates to:
            //  no conversions 7-12 
            // 
            Interop.STM32.UpdateRegister(DriverHandle,
                Interop.STM32.MEADOW_ADC1_BASE + Interop.STM32.ADC_SQR2_OFFSET,
                0x03fffffff, 0);


            // Set up the SQR3 sequence register.  This translates to:
            //  no conversions 0-6 
            // 
            Interop.STM32.UpdateRegister(DriverHandle,
                Interop.STM32.MEADOW_ADC1_BASE + Interop.STM32.ADC_SQR3_OFFSET,
                0x03fffffff, 0);
                
            // Set up the CCR common control register.  This translates to:
            //  temp sensor disabled
            //  vBAT disabled
            //  prescaler PCLK2 / 4
            //  DMA disabled
            //  independent ADCs
            // 
            Interop.STM32.UpdateRegister(DriverHandle,
                Interop.STM32.MEADOW_ADC1_BASE + Interop.STM32.ADC_SQR3_OFFSET,
                0xc0ef1f, (1 << 16));
                
            return true;
        }

        public uint GetAnalog(IPin pin)
        {
            var designator = GetPortAndPin(pin);
            // set up the GPIO
            ConfigureADC(designator.port, designator.pin);

            // adjust the SQR3 sequence register to tell it which channel to convert
            // TODO: get this channel based on the pin
            var channel = 3u;

            Interop.STM32.UpdateRegister(DriverHandle,
                Interop.STM32.MEADOW_ADC1_BASE + Interop.STM32.ADC_SQR3_OFFSET,
                channel, 0);

            // enable the ADC via the CR2 register's ADON bit
            Interop.STM32.UpdateRegister(DriverHandle,
                Interop.STM32.MEADOW_ADC1_BASE + Interop.STM32.ADC_CR2_OFFSET,
                1, 0);

            // start a conversion via the CR2 SWSTART bit
            Interop.STM32.UpdateRegister(DriverHandle,
                Interop.STM32.MEADOW_ADC1_BASE + Interop.STM32.ADC_CR2_OFFSET,
                1 << 30, 0);

            // poll the status register - wait for conversion complete
            var ready = false;
            do
            {
                if (Interop.STM32.TryGetRegister(DriverHandle, Interop.STM32.MEADOW_ADC1_BASE + Interop.STM32.ADC_CR2_OFFSET, out uint register_sr))
                {
                    ready = (register_sr & (1 << 1)) != 0;
                }
                // TODO: we need a timeout here to prevent deadlock if the SR never comes on

                // yield
                System.Threading.Thread.Sleep(0);
            } while (!ready);

            // read the data register
            if (Interop.STM32.TryGetRegister(DriverHandle, Interop.STM32.MEADOW_ADC1_BASE + Interop.STM32.ADC_DR_OFFSET, out uint register_dr))
            {
                return register_dr;
            }

            throw new Exception("Conversion failed");
        }

        private bool ConfigureGpio(IPin pin, STM32GpioMode mode, STM32ResistorMode resistor, STM32GPIOSpeed speed, STM32OutputType type, bool initialState, bool enableInterrupts)
        {
            var designator = GetPortAndPin(pin);

            return ConfigureGpio(designator.port, designator.pin, mode, resistor, speed, type, initialState, enableInterrupts);
        }

        private bool ConfigureGpio(STM32GpioPort port, int pin, STM32GpioMode mode, STM32ResistorMode resistor, STM32GPIOSpeed speed, STM32OutputType type, bool initialState, bool enableInterrupts) 
        {
            int setting = 0;
            uint base_addr = 0;

            switch (port)
            {
                case STM32GpioPort.PortA: base_addr = Interop.STM32.GPIOA_BASE; break;
                case STM32GpioPort.PortB: base_addr = Interop.STM32.GPIOB_BASE; break;
                case STM32GpioPort.PortC: base_addr = Interop.STM32.GPIOC_BASE; break;
                case STM32GpioPort.PortD: base_addr = Interop.STM32.GPIOD_BASE; break;
                case STM32GpioPort.PortE: base_addr = Interop.STM32.GPIOE_BASE; break;
                case STM32GpioPort.PortF: base_addr = Interop.STM32.GPIOF_BASE; break;
                case STM32GpioPort.PortG: base_addr = Interop.STM32.GPIOG_BASE; break;
                case STM32GpioPort.PortH: base_addr = Interop.STM32.GPIOH_BASE; break;
                case STM32GpioPort.PortI: base_addr = Interop.STM32.GPIOI_BASE; break;
                case STM32GpioPort.PortJ: base_addr = Interop.STM32.GPIOJ_BASE; break;
                case STM32GpioPort.PortK: base_addr = Interop.STM32.GPIOK_BASE; break;
                default: throw new ArgumentException();
            }

            // TODO: we probably need to disable interrupts here (enter critical section)

            ////// ====== MODE ======
            // if this is an output, set the initial state
            if (mode == STM32GpioMode.Output)
            {
                var state = initialState ? 1u << pin : 1u << (16 + pin);

                Interop.STM32.SetRegister(DriverHandle, base_addr + Interop.STM32.STM32_GPIO_BSRR_OFFSET, state);
            }

            UpdateConfigRegister2Bit(base_addr + Interop.STM32.STM32_GPIO_MODER_OFFSET, (int)mode, pin);

            ////// ====== RESISTOR ======
            setting = 0;
            if (mode != STM32GpioMode.Analog)
            {
                setting = (int)resistor;
            }
            UpdateConfigRegister2Bit(base_addr + Interop.STM32.STM32_GPIO_PUPDR_OFFSET, setting, pin);


            if (mode == STM32GpioMode.AlternateFunction)
            {
                ////// ====== ALTERNATE FUNCTION ======
                // TODO:
            }

            ////// ====== SPEED ======
            setting = 0;
            if (mode == STM32GpioMode.AlternateFunction || mode == STM32GpioMode.Output)
            {
                setting = (int)speed;
            }
            UpdateConfigRegister2Bit(base_addr + Interop.STM32.STM32_GPIO_OSPEED_OFFSET, setting, pin);

            ////// ====== OUTPUT TYPE ======
            if(mode == STM32GpioMode.Output || mode == STM32GpioMode.AlternateFunction)
            {
                UpdateConfigRegister1Bit(base_addr + Interop.STM32.STM32_GPIO_OTYPER_OFFSET, (type == STM32OutputType.OpenDrain), pin);
            }
            else
            {
                UpdateConfigRegister1Bit(base_addr + Interop.STM32.STM32_GPIO_OTYPER_OFFSET, false, pin);
            }


            // TODO INTERRUPTS

            return true;
        }

        private bool UpdateConfigRegister1Bit(uint address, bool value, int pin)
        {
            if(!Interop.STM32.TryGetRegister(DriverHandle, address, out uint register))
            {
                return false;
            }

            var temp = register;
            if(value)
            {
                temp |= (1u << pin);
            }
            else
            {
                temp &= ~(1u << pin);
            }

            // write the register
            return Interop.STM32.SetRegister(DriverHandle, address, temp);
        }

        private bool UpdateConfigRegister2Bit(uint address, int value, int pin)
        {
<<<<<<< HEAD
            return Interop.STM32.UpdateRegister(DriverHandle, address, 0, (uint)(value & 3) << (pin << 1));
        }

        private bool UpdateConfigRegister2Bit_old(uint address, int value, int pin)
        {
            var register = new Interop.STM32.UpdRegisterValue();
            register.Address = address;
//            Console.WriteLine($"Reading register: {register.Address:X}");
            var result = Interop.Nuttx.ioctl(DriverHandle, Interop.STM32.UpdIoctlFn.GetRegister, ref register);
            if (result != 0)
            {
                Console.WriteLine($"Read failed: {result}");
                return false;
            }
//            Console.WriteLine($"Value: {register.Value:X}");

            var temp = register.Value;
            // mask off the bits we're interested in
            temp &= ~(3u << pin);
            // set the register bits
            temp |= (uint)value << (pin << 1);
            // write the register
            register.Value = temp;
//            Console.WriteLine($"Writing {register.Value:X} to register: {register.Address:X}");
            result = Interop.Nuttx.ioctl(DriverHandle, Interop.STM32.UpdIoctlFn.SetRegister, ref register);
            if (result != 0)
            {
                Console.WriteLine($"Write failed: {result}");
                return false;
            }
            return true;
=======
            // LEDs are inverse logic - initialize to high/off
            var ledBlueInit = GPIOConfigFlags.Pin0 | GPIOConfigFlags.PortA | GPIOConfigFlags.OutputInitialValueHigh | GPIOConfigFlags.Speed50MHz | GPIOConfigFlags.ModeOutput;
            var ledGreenInit = GPIOConfigFlags.Pin1 | GPIOConfigFlags.PortA | GPIOConfigFlags.OutputInitialValueHigh | GPIOConfigFlags.Speed50MHz | GPIOConfigFlags.ModeOutput;
            var ledRedInit = GPIOConfigFlags.Pin2 | GPIOConfigFlags.PortA | GPIOConfigFlags.OutputInitialValueHigh | GPIOConfigFlags.Speed50MHz | GPIOConfigFlags.ModeOutput;

            Interop.Nuttx.ioctl(DriverHandle, GpioIoctlFn.SetConfig, ref ledBlueInit);
            Interop.Nuttx.ioctl(DriverHandle, GpioIoctlFn.SetConfig, ref ledGreenInit);
            Interop.Nuttx.ioctl(DriverHandle, GpioIoctlFn.SetConfig, ref ledRedInit);

            // all port pins seem to be inverse on this board

            // these are the "unallocated" pins on the meadow
            var pi9 = GPIOConfigFlags.Pin9 | GPIOConfigFlags.PortI | GPIOConfigFlags.OutputInitialValueLow | GPIOConfigFlags.Speed50MHz | GPIOConfigFlags.ModeOutput;
            var ph13 = GPIOConfigFlags.Pin13 | GPIOConfigFlags.PortH | GPIOConfigFlags.OutputInitialValueLow | GPIOConfigFlags.Speed50MHz | GPIOConfigFlags.ModeOutput;
            var pc6 = GPIOConfigFlags.Pin6 | GPIOConfigFlags.PortC | GPIOConfigFlags.OutputInitialValueLow | GPIOConfigFlags.Speed50MHz | GPIOConfigFlags.ModeOutput;
            var pb8 = GPIOConfigFlags.Pin8 | GPIOConfigFlags.PortB | GPIOConfigFlags.OutputInitialValueLow | GPIOConfigFlags.Speed50MHz | GPIOConfigFlags.ModeOutput;
            var pb9 = GPIOConfigFlags.Pin9 | GPIOConfigFlags.PortB | GPIOConfigFlags.OutputInitialValueLow | GPIOConfigFlags.Speed50MHz | GPIOConfigFlags.ModeOutput;
            var pc7 = GPIOConfigFlags.Pin7 | GPIOConfigFlags.PortC | GPIOConfigFlags.OutputInitialValueLow | GPIOConfigFlags.Speed50MHz | GPIOConfigFlags.ModeOutput;
            var pb0 = GPIOConfigFlags.Pin0 | GPIOConfigFlags.PortB | GPIOConfigFlags.OutputInitialValueLow | GPIOConfigFlags.Speed50MHz | GPIOConfigFlags.ModeOutput;
            var pb7 = GPIOConfigFlags.Pin7 | GPIOConfigFlags.PortB | GPIOConfigFlags.OutputInitialValueLow | GPIOConfigFlags.Speed50MHz | GPIOConfigFlags.ModeOutput;
            var pb6 = GPIOConfigFlags.Pin6 | GPIOConfigFlags.PortB | GPIOConfigFlags.OutputInitialValueLow | GPIOConfigFlags.Speed50MHz | GPIOConfigFlags.ModeOutput;
            var pb1 = GPIOConfigFlags.Pin1 | GPIOConfigFlags.PortB | GPIOConfigFlags.OutputInitialValueLow | GPIOConfigFlags.Speed50MHz | GPIOConfigFlags.ModeOutput;
            var ph10 = GPIOConfigFlags.Pin10 | GPIOConfigFlags.PortH | GPIOConfigFlags.OutputInitialValueLow | GPIOConfigFlags.Speed50MHz | GPIOConfigFlags.ModeOutput;
            var pc9 = GPIOConfigFlags.Pin9 | GPIOConfigFlags.PortC | GPIOConfigFlags.OutputInitialValueLow | GPIOConfigFlags.Speed50MHz | GPIOConfigFlags.ModeOutput;
            var pb14 = GPIOConfigFlags.Pin14 | GPIOConfigFlags.PortB | GPIOConfigFlags.OutputInitialValueLow | GPIOConfigFlags.Speed50MHz | GPIOConfigFlags.ModeOutput;
            var pb15 = GPIOConfigFlags.Pin15 | GPIOConfigFlags.PortB | GPIOConfigFlags.OutputInitialValueLow | GPIOConfigFlags.Speed50MHz | GPIOConfigFlags.ModeOutput;
            var pg3 = GPIOConfigFlags.Pin3 | GPIOConfigFlags.PortG | GPIOConfigFlags.OutputInitialValueLow | GPIOConfigFlags.Speed50MHz | GPIOConfigFlags.ModeOutput;
            var pe3 = GPIOConfigFlags.Pin3 | GPIOConfigFlags.PortE | GPIOConfigFlags.OutputInitialValueLow | GPIOConfigFlags.Speed50MHz | GPIOConfigFlags.ModeOutput;

            Interop.Nuttx.ioctl(DriverHandle, GpioIoctlFn.SetConfig, ref pi9);
            Interop.Nuttx.ioctl(DriverHandle, GpioIoctlFn.SetConfig, ref ph13);
            Interop.Nuttx.ioctl(DriverHandle, GpioIoctlFn.SetConfig, ref pc6);
            Interop.Nuttx.ioctl(DriverHandle, GpioIoctlFn.SetConfig, ref pb8);
            Interop.Nuttx.ioctl(DriverHandle, GpioIoctlFn.SetConfig, ref pb9);
            Interop.Nuttx.ioctl(DriverHandle, GpioIoctlFn.SetConfig, ref pc7);
            Interop.Nuttx.ioctl(DriverHandle, GpioIoctlFn.SetConfig, ref pb0);
            Interop.Nuttx.ioctl(DriverHandle, GpioIoctlFn.SetConfig, ref pb7);
            Interop.Nuttx.ioctl(DriverHandle, GpioIoctlFn.SetConfig, ref pb6);
            Interop.Nuttx.ioctl(DriverHandle, GpioIoctlFn.SetConfig, ref pb1);
            Interop.Nuttx.ioctl(DriverHandle, GpioIoctlFn.SetConfig, ref ph10);
            Interop.Nuttx.ioctl(DriverHandle, GpioIoctlFn.SetConfig, ref pc9);
            Interop.Nuttx.ioctl(DriverHandle, GpioIoctlFn.SetConfig, ref pb14);
            Interop.Nuttx.ioctl(DriverHandle, GpioIoctlFn.SetConfig, ref pb15);
            Interop.Nuttx.ioctl(DriverHandle, GpioIoctlFn.SetConfig, ref pg3);
            Interop.Nuttx.ioctl(DriverHandle, GpioIoctlFn.SetConfig, ref pe3);

            // these are signals that run to the ESP32
            var pi3 = GPIOConfigFlags.Pin3 | GPIOConfigFlags.PortI | GPIOConfigFlags.OutputInitialValueLow | GPIOConfigFlags.Speed50MHz | GPIOConfigFlags.ModeOutput;
            var pi2 = GPIOConfigFlags.Pin2 | GPIOConfigFlags.PortI | GPIOConfigFlags.OutputInitialValueLow | GPIOConfigFlags.Speed50MHz | GPIOConfigFlags.ModeOutput;
            var pd3 = GPIOConfigFlags.Pin3 | GPIOConfigFlags.PortD | GPIOConfigFlags.OutputInitialValueLow | GPIOConfigFlags.Speed50MHz | GPIOConfigFlags.ModeOutput;
            var pi0 = GPIOConfigFlags.Pin0 | GPIOConfigFlags.PortI | GPIOConfigFlags.OutputInitialValueLow | GPIOConfigFlags.Speed50MHz | GPIOConfigFlags.ModeOutput;
            var pi10 = GPIOConfigFlags.Pin10 | GPIOConfigFlags.PortI | GPIOConfigFlags.OutputInitialValueLow | GPIOConfigFlags.Speed50MHz | GPIOConfigFlags.ModeOutput;
            var pf7 = GPIOConfigFlags.Pin7 | GPIOConfigFlags.PortF | GPIOConfigFlags.OutputInitialValueLow | GPIOConfigFlags.Speed50MHz | GPIOConfigFlags.ModeOutput;
            var pd2 = GPIOConfigFlags.Pin2 | GPIOConfigFlags.PortD | GPIOConfigFlags.OutputInitialValueLow | GPIOConfigFlags.Speed50MHz | GPIOConfigFlags.ModeOutput;
            var pb13 = GPIOConfigFlags.Pin13 | GPIOConfigFlags.PortB | GPIOConfigFlags.OutputInitialValueLow | GPIOConfigFlags.Speed50MHz | GPIOConfigFlags.ModeOutput;

            Interop.Nuttx.ioctl(DriverHandle, GpioIoctlFn.SetConfig, ref pi3);
            Interop.Nuttx.ioctl(DriverHandle, GpioIoctlFn.SetConfig, ref pi2);
            Interop.Nuttx.ioctl(DriverHandle, GpioIoctlFn.SetConfig, ref pd3);
            Interop.Nuttx.ioctl(DriverHandle, GpioIoctlFn.SetConfig, ref pi0);
            Interop.Nuttx.ioctl(DriverHandle, GpioIoctlFn.SetConfig, ref pi10);
            Interop.Nuttx.ioctl(DriverHandle, GpioIoctlFn.SetConfig, ref pf7);
            Interop.Nuttx.ioctl(DriverHandle, GpioIoctlFn.SetConfig, ref pd2);
            Interop.Nuttx.ioctl(DriverHandle, GpioIoctlFn.SetConfig, ref pb13);
>>>>>>> d04028bb
        }
    }

    /* ===== MEADOW GPIO PIN MAP =====
        BOARD PIN   SCHEMATIC       CPU PIN   MDW NAME  ALT FN   IMPLEMENTED?
        J301-1      RESET                       
        J301-2      3.3                       
        J301-3      VREF                       
        J301-4      GND                       
        J301-5      DAC_OUT1        PA4         A0
        J301-6      DAC_OUT2        PA5         A1
        J301-7      ADC1_IN3        PA3         A2
        J301-8      ADC1_IN7        PA7         A3
        J301-9      ADC1_IN10       PC0         A4
        J301-10     ADC1_IN11       PC1         A5
        J301-11     SPI3_CLK        PC10        SCK
        J301-12     SPI3_MOSI       PB5         MOSI    AF6
        J301-13     SPI3_MISO       PC11        MISO    AF6
        J301-14     UART4_RX        PI9         D00     AF8
        J301-15     UART4_TX        PH13        D01     AF8
        J301-16     PC6             PC6         D02                 *
        J301-17     CAN1_RX         PB8         D03     AF9
        J301-18     CAN1_TX         PB9         D04     AF9

        J302-4      PE3             PE3         D15
        J302-5      PG3             PG3         D14
        J302-6      USART1_RX       PB15        D13     AF4
        J302-7      USART1_TX       PB14        D12     AF4
        J302-8      PC9             PC9         D11
        J302-9      PH10            PH10        D10
        J302-10     PB1             PB1         D09
        J302-11     I2C1_SCL        PB6         D08     AF4
        J302-12     I2C1_SDA        PB7         D07     AF4
        J302-13     PB0             PB0         D06
        J302-14     PC7             PC7         D05

        LED_B       PA0
        LED_G       PA1
        LED_R       PA2

ESP32
        MOSI        PI3
        MISO        PI2
        CLK         PD3
        CS          PI0
        BOOT        PI10
        RST         PF7
        UART_RX     PD2
        UART_TX     PB13       
    */
}<|MERGE_RESOLUTION|>--- conflicted
+++ resolved
@@ -54,6 +54,18 @@
             ConfigureOutput(STM32GpioPort.PortG, 3, STM32ResistorMode.Float, STM32GPIOSpeed.Speed_50MHz, STM32OutputType.PushPull, false);
             ConfigureOutput(STM32GpioPort.PortE, 3, STM32ResistorMode.Float, STM32GPIOSpeed.Speed_50MHz, STM32OutputType.PushPull, false);
 
+            // these are signals that run to the ESP32
+            ConfigureOutput(STM32GpioPort.PortI, 3, STM32ResistorMode.Float, STM32GPIOSpeed.Speed_50MHz, STM32OutputType.PushPull, false);
+            Console.Write(".");
+            ConfigureOutput(STM32GpioPort.PortI, 2, STM32ResistorMode.Float, STM32GPIOSpeed.Speed_50MHz, STM32OutputType.PushPull, false);
+            ConfigureOutput(STM32GpioPort.PortD, 3, STM32ResistorMode.Float, STM32GPIOSpeed.Speed_50MHz, STM32OutputType.PushPull, false);
+            ConfigureOutput(STM32GpioPort.PortI, 0, STM32ResistorMode.Float, STM32GPIOSpeed.Speed_50MHz, STM32OutputType.PushPull, false);
+            Console.Write(".");
+            ConfigureOutput(STM32GpioPort.PortI, 10, STM32ResistorMode.Float, STM32GPIOSpeed.Speed_50MHz, STM32OutputType.PushPull, false);
+            ConfigureOutput(STM32GpioPort.PortF, 7, STM32ResistorMode.Float, STM32GPIOSpeed.Speed_50MHz, STM32OutputType.PushPull, false);
+            ConfigureOutput(STM32GpioPort.PortD, 2, STM32ResistorMode.Float, STM32GPIOSpeed.Speed_50MHz, STM32OutputType.PushPull, false);
+            ConfigureOutput(STM32GpioPort.PortB, 13, STM32ResistorMode.Float, STM32GPIOSpeed.Speed_50MHz, STM32OutputType.PushPull, false);
+
             Console.WriteLine("done");
         }
 
@@ -96,12 +108,7 @@
         {
             var designator = GetPortAndPin(pin);
 
-<<<<<<< HEAD
             Interop.STM32.TryGetRegister(DriverHandle, designator.address + Interop.STM32.STM32_GPIO_IDR_OFFSET, out uint register);
-=======
-            // this is a safe cast, as PinDesignator and GPIOConfigFlags overlap
-            var flags = (GPIOConfigFlags)designator | GPIOConfigFlags.Speed50MHz;
->>>>>>> d04028bb
 
             // each pin is a single bit in the register, check the bit associated with the pin number
             return (register & (1 << designator.pin)) != 0;
@@ -520,7 +527,6 @@
 
         private bool UpdateConfigRegister2Bit(uint address, int value, int pin)
         {
-<<<<<<< HEAD
             return Interop.STM32.UpdateRegister(DriverHandle, address, 0, (uint)(value & 3) << (pin << 1));
         }
 
@@ -552,72 +558,6 @@
                 return false;
             }
             return true;
-=======
-            // LEDs are inverse logic - initialize to high/off
-            var ledBlueInit = GPIOConfigFlags.Pin0 | GPIOConfigFlags.PortA | GPIOConfigFlags.OutputInitialValueHigh | GPIOConfigFlags.Speed50MHz | GPIOConfigFlags.ModeOutput;
-            var ledGreenInit = GPIOConfigFlags.Pin1 | GPIOConfigFlags.PortA | GPIOConfigFlags.OutputInitialValueHigh | GPIOConfigFlags.Speed50MHz | GPIOConfigFlags.ModeOutput;
-            var ledRedInit = GPIOConfigFlags.Pin2 | GPIOConfigFlags.PortA | GPIOConfigFlags.OutputInitialValueHigh | GPIOConfigFlags.Speed50MHz | GPIOConfigFlags.ModeOutput;
-
-            Interop.Nuttx.ioctl(DriverHandle, GpioIoctlFn.SetConfig, ref ledBlueInit);
-            Interop.Nuttx.ioctl(DriverHandle, GpioIoctlFn.SetConfig, ref ledGreenInit);
-            Interop.Nuttx.ioctl(DriverHandle, GpioIoctlFn.SetConfig, ref ledRedInit);
-
-            // all port pins seem to be inverse on this board
-
-            // these are the "unallocated" pins on the meadow
-            var pi9 = GPIOConfigFlags.Pin9 | GPIOConfigFlags.PortI | GPIOConfigFlags.OutputInitialValueLow | GPIOConfigFlags.Speed50MHz | GPIOConfigFlags.ModeOutput;
-            var ph13 = GPIOConfigFlags.Pin13 | GPIOConfigFlags.PortH | GPIOConfigFlags.OutputInitialValueLow | GPIOConfigFlags.Speed50MHz | GPIOConfigFlags.ModeOutput;
-            var pc6 = GPIOConfigFlags.Pin6 | GPIOConfigFlags.PortC | GPIOConfigFlags.OutputInitialValueLow | GPIOConfigFlags.Speed50MHz | GPIOConfigFlags.ModeOutput;
-            var pb8 = GPIOConfigFlags.Pin8 | GPIOConfigFlags.PortB | GPIOConfigFlags.OutputInitialValueLow | GPIOConfigFlags.Speed50MHz | GPIOConfigFlags.ModeOutput;
-            var pb9 = GPIOConfigFlags.Pin9 | GPIOConfigFlags.PortB | GPIOConfigFlags.OutputInitialValueLow | GPIOConfigFlags.Speed50MHz | GPIOConfigFlags.ModeOutput;
-            var pc7 = GPIOConfigFlags.Pin7 | GPIOConfigFlags.PortC | GPIOConfigFlags.OutputInitialValueLow | GPIOConfigFlags.Speed50MHz | GPIOConfigFlags.ModeOutput;
-            var pb0 = GPIOConfigFlags.Pin0 | GPIOConfigFlags.PortB | GPIOConfigFlags.OutputInitialValueLow | GPIOConfigFlags.Speed50MHz | GPIOConfigFlags.ModeOutput;
-            var pb7 = GPIOConfigFlags.Pin7 | GPIOConfigFlags.PortB | GPIOConfigFlags.OutputInitialValueLow | GPIOConfigFlags.Speed50MHz | GPIOConfigFlags.ModeOutput;
-            var pb6 = GPIOConfigFlags.Pin6 | GPIOConfigFlags.PortB | GPIOConfigFlags.OutputInitialValueLow | GPIOConfigFlags.Speed50MHz | GPIOConfigFlags.ModeOutput;
-            var pb1 = GPIOConfigFlags.Pin1 | GPIOConfigFlags.PortB | GPIOConfigFlags.OutputInitialValueLow | GPIOConfigFlags.Speed50MHz | GPIOConfigFlags.ModeOutput;
-            var ph10 = GPIOConfigFlags.Pin10 | GPIOConfigFlags.PortH | GPIOConfigFlags.OutputInitialValueLow | GPIOConfigFlags.Speed50MHz | GPIOConfigFlags.ModeOutput;
-            var pc9 = GPIOConfigFlags.Pin9 | GPIOConfigFlags.PortC | GPIOConfigFlags.OutputInitialValueLow | GPIOConfigFlags.Speed50MHz | GPIOConfigFlags.ModeOutput;
-            var pb14 = GPIOConfigFlags.Pin14 | GPIOConfigFlags.PortB | GPIOConfigFlags.OutputInitialValueLow | GPIOConfigFlags.Speed50MHz | GPIOConfigFlags.ModeOutput;
-            var pb15 = GPIOConfigFlags.Pin15 | GPIOConfigFlags.PortB | GPIOConfigFlags.OutputInitialValueLow | GPIOConfigFlags.Speed50MHz | GPIOConfigFlags.ModeOutput;
-            var pg3 = GPIOConfigFlags.Pin3 | GPIOConfigFlags.PortG | GPIOConfigFlags.OutputInitialValueLow | GPIOConfigFlags.Speed50MHz | GPIOConfigFlags.ModeOutput;
-            var pe3 = GPIOConfigFlags.Pin3 | GPIOConfigFlags.PortE | GPIOConfigFlags.OutputInitialValueLow | GPIOConfigFlags.Speed50MHz | GPIOConfigFlags.ModeOutput;
-
-            Interop.Nuttx.ioctl(DriverHandle, GpioIoctlFn.SetConfig, ref pi9);
-            Interop.Nuttx.ioctl(DriverHandle, GpioIoctlFn.SetConfig, ref ph13);
-            Interop.Nuttx.ioctl(DriverHandle, GpioIoctlFn.SetConfig, ref pc6);
-            Interop.Nuttx.ioctl(DriverHandle, GpioIoctlFn.SetConfig, ref pb8);
-            Interop.Nuttx.ioctl(DriverHandle, GpioIoctlFn.SetConfig, ref pb9);
-            Interop.Nuttx.ioctl(DriverHandle, GpioIoctlFn.SetConfig, ref pc7);
-            Interop.Nuttx.ioctl(DriverHandle, GpioIoctlFn.SetConfig, ref pb0);
-            Interop.Nuttx.ioctl(DriverHandle, GpioIoctlFn.SetConfig, ref pb7);
-            Interop.Nuttx.ioctl(DriverHandle, GpioIoctlFn.SetConfig, ref pb6);
-            Interop.Nuttx.ioctl(DriverHandle, GpioIoctlFn.SetConfig, ref pb1);
-            Interop.Nuttx.ioctl(DriverHandle, GpioIoctlFn.SetConfig, ref ph10);
-            Interop.Nuttx.ioctl(DriverHandle, GpioIoctlFn.SetConfig, ref pc9);
-            Interop.Nuttx.ioctl(DriverHandle, GpioIoctlFn.SetConfig, ref pb14);
-            Interop.Nuttx.ioctl(DriverHandle, GpioIoctlFn.SetConfig, ref pb15);
-            Interop.Nuttx.ioctl(DriverHandle, GpioIoctlFn.SetConfig, ref pg3);
-            Interop.Nuttx.ioctl(DriverHandle, GpioIoctlFn.SetConfig, ref pe3);
-
-            // these are signals that run to the ESP32
-            var pi3 = GPIOConfigFlags.Pin3 | GPIOConfigFlags.PortI | GPIOConfigFlags.OutputInitialValueLow | GPIOConfigFlags.Speed50MHz | GPIOConfigFlags.ModeOutput;
-            var pi2 = GPIOConfigFlags.Pin2 | GPIOConfigFlags.PortI | GPIOConfigFlags.OutputInitialValueLow | GPIOConfigFlags.Speed50MHz | GPIOConfigFlags.ModeOutput;
-            var pd3 = GPIOConfigFlags.Pin3 | GPIOConfigFlags.PortD | GPIOConfigFlags.OutputInitialValueLow | GPIOConfigFlags.Speed50MHz | GPIOConfigFlags.ModeOutput;
-            var pi0 = GPIOConfigFlags.Pin0 | GPIOConfigFlags.PortI | GPIOConfigFlags.OutputInitialValueLow | GPIOConfigFlags.Speed50MHz | GPIOConfigFlags.ModeOutput;
-            var pi10 = GPIOConfigFlags.Pin10 | GPIOConfigFlags.PortI | GPIOConfigFlags.OutputInitialValueLow | GPIOConfigFlags.Speed50MHz | GPIOConfigFlags.ModeOutput;
-            var pf7 = GPIOConfigFlags.Pin7 | GPIOConfigFlags.PortF | GPIOConfigFlags.OutputInitialValueLow | GPIOConfigFlags.Speed50MHz | GPIOConfigFlags.ModeOutput;
-            var pd2 = GPIOConfigFlags.Pin2 | GPIOConfigFlags.PortD | GPIOConfigFlags.OutputInitialValueLow | GPIOConfigFlags.Speed50MHz | GPIOConfigFlags.ModeOutput;
-            var pb13 = GPIOConfigFlags.Pin13 | GPIOConfigFlags.PortB | GPIOConfigFlags.OutputInitialValueLow | GPIOConfigFlags.Speed50MHz | GPIOConfigFlags.ModeOutput;
-
-            Interop.Nuttx.ioctl(DriverHandle, GpioIoctlFn.SetConfig, ref pi3);
-            Interop.Nuttx.ioctl(DriverHandle, GpioIoctlFn.SetConfig, ref pi2);
-            Interop.Nuttx.ioctl(DriverHandle, GpioIoctlFn.SetConfig, ref pd3);
-            Interop.Nuttx.ioctl(DriverHandle, GpioIoctlFn.SetConfig, ref pi0);
-            Interop.Nuttx.ioctl(DriverHandle, GpioIoctlFn.SetConfig, ref pi10);
-            Interop.Nuttx.ioctl(DriverHandle, GpioIoctlFn.SetConfig, ref pf7);
-            Interop.Nuttx.ioctl(DriverHandle, GpioIoctlFn.SetConfig, ref pd2);
-            Interop.Nuttx.ioctl(DriverHandle, GpioIoctlFn.SetConfig, ref pb13);
->>>>>>> d04028bb
         }
     }
 
@@ -657,15 +597,5 @@
         LED_B       PA0
         LED_G       PA1
         LED_R       PA2
-
-ESP32
-        MOSI        PI3
-        MISO        PI2
-        CLK         PD3
-        CS          PI0
-        BOOT        PI10
-        RST         PF7
-        UART_RX     PD2
-        UART_TX     PB13       
     */
 }