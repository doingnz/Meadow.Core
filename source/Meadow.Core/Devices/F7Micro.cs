--- conflicted
+++ resolved
@@ -76,11 +76,7 @@
             IPin pin,
             float voltageReference = 3.3f)
         {
-<<<<<<< HEAD
-            return AnalogInputPort.From(pin, this.IoController);
-=======
             return AnalogInputPort.From(pin, this.IoController, voltageReference);
->>>>>>> 71b1c382
         }
 
         public IPwmPort CreatePwmPort(
