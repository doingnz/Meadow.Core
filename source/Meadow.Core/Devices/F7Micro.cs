﻿using Meadow.Gateways;
using Meadow.Hardware;
using System;
using System.Linq;
using System.Threading;
using System.Threading.Tasks;

namespace Meadow.Devices
{
    /// <summary>
    /// Represents a Meadow F7 micro device. Includes device-specific IO mapping,
    /// capabilities and provides access to the various device-specific features.
    /// </summary>
    public partial class F7Micro : IIODevice
    {
        private SynchronizationContext _context;
        private Esp32Coprocessor esp32;

        public IBluetoothAdapter BluetoothAdapter { get; protected set; }
        public IWiFiAdapter WiFiAdapter { get; protected set; }
        public ICoprocessor Coprocessor { get; protected set; }

        public event EventHandler WiFiAdapterInitialized = delegate {};

        /// <summary>
        /// The default resolution for analog inputs
        /// </summary>
        // TODO: should this be public?
        public const int DefaultA2DResolution = 12;

        public DeviceCapabilities Capabilities { get; protected set; }

        /// <summary>
        /// Gets the pins.
        /// </summary>
        /// <value>The pins.</value>
        public F7MicroPinDefinitions Pins { get; protected set; }

        public SerialPortNameDefinitions SerialPortNames { get; protected set; }
            = new SerialPortNameDefinitions();


        internal IIOController IoController { get; private set; }

        static F7Micro() { }

        public F7Micro()
        {
            this.Capabilities = new DeviceCapabilities(
                new AnalogCapabilities(true, DefaultA2DResolution),
                new NetworkCapabilities(true, true)
                );

            this.IoController = new F7GPIOManager();
            this.IoController.Initialize();

            this.Pins = new F7MicroPinDefinitions();

            // TODO: it would be nice to block on this initialization, but
            // because of the app architecture, this ctor runs asynchronously
            // with app startup, so right now we're raising an event.
            //this.InitEsp32CoProc();

            this.esp32 = new Esp32Coprocessor();
            WiFiAdapter = esp32;
            Coprocessor = esp32;
        }

        public IPin GetPin(string pinName)
        {
            return Pins.AllPins.FirstOrDefault(p => p.Name == pinName || p.Key.ToString() == p.Name);
        }

<<<<<<< HEAD
        private object _espSyncRoot = new object();

        public Task<bool> InitCoProcessor()
=======
        public Task<bool> InitCoprocessor()
>>>>>>> d7f6ec8f
        {
            Console.WriteLine("+InitCoProcessor");
            lock (_espSyncRoot)
            {
                if (!IsCoprocessorInitialized())
                {
                    Console.WriteLine(" InitCoProcessor A");
                    return Task.Run<bool>(() =>
                    {
                        try
                        {
                            Console.WriteLine(" InitCoProcessor B");

                            //TODO: looks like we're also instantiating this in the ctor
                            // need to cleanup.
                            //Console.WriteLine($"InitWiFiAdapter()");
                            if (this.esp32 == null)
                            {
                                this.esp32 = new Esp32Coprocessor();
                            }
                            BluetoothAdapter = esp32;
                            WiFiAdapter = esp32;
                            Coprocessor = esp32;

                            Console.WriteLine(" InitCoProcessor C");

                        }
                        catch (Exception e)
                        {
                            Console.WriteLine($"Unable to create ESP32 coprocessor: {e.Message}");
                            return false;
                        }
                        return true;
                    });
                }
                else
                {
                    return Task.FromResult<bool>(true);
                }
            }
        }

        public Task<bool> InitWiFiAdapter()
        {
            return InitCoprocessor();
        }

<<<<<<< HEAD
        public Task<bool> InitBluetoothAdapter()
        {
            Console.WriteLine(" InitBluetoothAdapter");
            return InitCoProcessor();
        }
=======
        // when bluetooth is ready:
        //public Task<bool> InitBluetoothAdapter()
        //{
        //    return InitCoprocessor();
        //}
>>>>>>> d7f6ec8f

        public IDigitalOutputPort CreateDigitalOutputPort(
            IPin pin,
            bool initialState = false,
            OutputType initialOutputType = OutputType.PushPull)
        {
            return DigitalOutputPort.From(pin, this.IoController, initialState, initialOutputType);
        }

        public IDigitalInputPort CreateDigitalInputPort(
            IPin pin,
            InterruptMode interruptMode = InterruptMode.None,
            ResistorMode resistorMode = ResistorMode.Disabled,
            double debounceDuration = 0.0,    // 0 - 1000 msec in .1 increments
            double glitchDuration = 0.0       // 0 - 1000 msec in .1 increments
            )
        {
            return DigitalInputPort.From(pin, this.IoController, interruptMode, resistorMode, debounceDuration, glitchDuration);
        }

        public IBiDirectionalPort CreateBiDirectionalPort(
            IPin pin,
            bool initialState = false,
            InterruptMode interruptMode = InterruptMode.None,
            ResistorMode resistorMode = ResistorMode.Disabled,
            PortDirectionType initialDirection = PortDirectionType.Input,
            double debounceDuration = 0.0,    // 0 - 1000 msec in .1 increments
            double glitchDuration = 0.0,      // 0 - 1000 msec in .1 increments
            OutputType outputType = OutputType.PushPull
            )
        {
            // Convert durations to unsigned int with 100 usec resolution
            return BiDirectionalPort.From(pin, this.IoController, initialState, interruptMode, resistorMode, initialDirection, debounceDuration, glitchDuration, outputType);
        }

        public IAnalogInputPort CreateAnalogInputPort(
            IPin pin,
            float voltageReference = IIODevice.DefaultA2DReferenceVoltage)
        {
            return AnalogInputPort.From(pin, this.IoController, voltageReference);
        }

        public IPwmPort CreatePwmPort(
            IPin pin,
            float frequency = IIODevice.DefaultPwmFrequency,
            float dutyCycle = IIODevice.DefaultPwmDutyCycle,
            bool inverted = false)
        {
            bool isOnboard = IsOnboardLed(pin);
            return PwmPort.From(pin, this.IoController, frequency, dutyCycle, inverted, isOnboard);
        }

        /// <summary>
        /// Tests whether or not the pin passed in belongs to an onboard LED
        /// component. Used for a dirty dirty hack.
        /// </summary>
        /// <param name="pin"></param>
        /// <returns>whether or no the pin belons to the onboard LED</returns>
        protected bool IsOnboardLed(IPin pin)
        {
            return (
                pin == Pins.OnboardLedBlue ||
                pin == Pins.OnboardLedGreen ||
                pin == Pins.OnboardLedRed
                );
        }

        /// <summary>
        /// Initializes a new instance of a legacy `ISerialPort`. `ISerialPort`
        /// is provided for legacy compatibility, we recommend using the more
        /// modern, thread-safe `ISerialMessagePort`.
        /// </summary>
        /// <param name="portName">The 'SerialPortName` of port to use.</param>
        /// <param name="baudRate">Speed, in bits per second, of the serial port.</param>
        /// <param name="parity">`Parity` enum describing what type of
        /// cyclic-redundancy-check (CRC) bit, if any, should be expected in the
        /// serial message frame. Default is `Parity.None`.</param>
        /// <param name="dataBits">Number of data bits expected in the serial
        /// message frame. Default is `8`.</param>
        /// <param name="stopBits">`StopBits` describing how many bits should be
        /// expected at the end of every character in the serial message frame.
        /// Default is `StopBits.One`.</param>
        /// <param name="readBufferSize">Size, in bytes, of the read buffer. Default
        /// is 1024.</param>
        /// <returns></returns>
        public ISerialPort CreateSerialPort(
            SerialPortName portName,
            int baudRate = 9600,
            int dataBits = 8,
            Parity parity = Parity.None,
            StopBits stopBits = StopBits.One,
            int readBufferSize = 1024)
        {
            return SerialPort.From(portName, baudRate, dataBits, parity, stopBits, readBufferSize);
        }

        /// <summary>
        /// Initializes a new instance of the `ISerialMessagePort` class that
        /// listens for serial messages defined byte[] message termination suffix.
        /// </summary>
        /// <param name="portName">The 'SerialPortName` of port to use.</param>
        /// <param name="suffixDelimiter">A `byte[]` of the delimiter(s) that
        /// denote the end of the message.</param>
        /// <param name="preserveDelimiter">Whether or not to preseve the
        /// delimiter tokens when passing the message to subscribers.</param>
        /// <param name="baudRate">Speed, in bits per second, of the serial port.</param>
        /// <param name="parity">`Parity` enum describing what type of
        /// cyclic-redundancy-check (CRC) bit, if any, should be expected in the
        /// serial message frame. Default is `Parity.None`.</param>
        /// <param name="dataBits">Number of data bits expected in the serial
        /// message frame. Default is `8`.</param>
        /// <param name="stopBits">`StopBits` describing how many bits should be
        /// expected at the end of every character in the serial message frame.
        /// Default is `StopBits.One`.</param>
        /// <param name="readBufferSize">Size, in bytes, of the read buffer. Default
        /// is 512.</param>
        /// <returns></returns>
        public ISerialMessagePort CreateSerialMessagePort(
            SerialPortName portName,
            byte[] suffixDelimiter,
            bool preserveDelimiter,
            int baudRate = 9600,
            int dataBits = 8,
            Parity parity = Parity.None,
            StopBits stopBits = StopBits.One,
            int readBufferSize = 512 )
        {
            return SerialMessagePort.From(portName,
                suffixDelimiter, preserveDelimiter, baudRate, dataBits, parity,
                stopBits, readBufferSize);
        }

        /// <summary>
        /// Initializes a new instance of the `ISerialMessagePort` class that
        /// listens for serial messages defined by a `byte[]` prefix, and a
        /// fixed length.
        /// </summary>
        /// <param name="portName">The 'SerialPortName` of port to use.</param>
        /// <param name="messageLength">Length of the message, not including the
        /// delimiter, to be parsed out of the incoming data.</param>
        /// <param name="prefixDelimiter">A `byte[]` of the delimiter(s) that
        /// denote the beginning of the message.</param>
        /// <param name="preserveDelimiter">Whether or not to preseve the
        /// delimiter tokens when passing the message to subscribers.</param>
        /// <param name="baudRate">Speed, in bits per second, of the serial port.</param>
        /// <param name="parity">`Parity` enum describing what type of
        /// cyclic-redundancy-check (CRC) bit, if any, should be expected in the
        /// serial message frame. Default is `Parity.None`.</param>
        /// <param name="dataBits">Number of data bits expected in the serial
        /// message frame. Default is `8`.</param>
        /// <param name="stopBits">`StopBits` describing how many bits should be
        /// expected at the end of every character in the serial message frame.
        /// Default is `StopBits.One`.</param>
        /// <param name="readBufferSize">Size, in bytes, of the read buffer. Default
        /// is 512.</param>
        public ISerialMessagePort CreateSerialMessagePort(
            SerialPortName portName,
            byte[] prefixDelimiter,
            bool preserveDelimiter,
            int messageLength,
            int baudRate = 9600,
            int dataBits = 8,
            Parity parity = Parity.None,
            StopBits stopBits = StopBits.One,
            int readBufferSize = 512)
        {
            return SerialMessagePort.From(portName,
                prefixDelimiter, preserveDelimiter, messageLength, baudRate,
                dataBits, parity, stopBits, readBufferSize);
        }


        /// <summary>
        /// Creates a SPI bus instance for the requested bus speed with the Meadow- default IPins for CLK, MOSI and MISO
        /// </summary>
        /// <param name="speedkHz">The bus speed (in kHz)</param>
        /// <returns>An instance of an IISpiBus</returns>
        public ISpiBus CreateSpiBus(
            long speedkHz = IIODevice.DefaultSpiBusSpeed
        )
        {
            return CreateSpiBus(Pins.SCK, Pins.MOSI, Pins.MISO, speedkHz);
        }

        /// <summary>
        /// Creates a SPI bus instance for the requested control pins and bus speed
        /// </summary>
        /// <param name="pins">IPint instances used for (in this order) CLK, MOSI, MISO</param>
        /// <param name="speedkHz">The bus speed (in kHz)</param>
        /// <returns>An instance of an IISpiBus</returns>
        public ISpiBus CreateSpiBus(
            IPin[] pins,
            long speedkHz = IIODevice.DefaultSpiBusSpeed
        )
        {
            return CreateSpiBus(pins[0], pins[1], pins[2], speedkHz);
        }

        /// <summary>
        /// Creates a SPI bus instance for the requested control pins and bus speed
        /// </summary>
        /// <param name="clock">The IPin instance to use as the bus clock</param>
        /// <param name="mosi">The IPin instance to use for data transmit (master out/slave in)</param>
        /// <param name="miso">The IPin instance to use for data receive (master in/slave out)</param>
        /// <param name="speedkHz">The bus speed (in kHz)</param>
        /// <returns>An instance of an IISpiBus</returns>
        public ISpiBus CreateSpiBus(
            IPin clock,
            IPin mosi,
            IPin miso,
            long speedkHz = IIODevice.DefaultSpiBusSpeed
        )
        {
            var bus = SpiBus.From(clock, mosi, miso);
            bus.BusNumber = GetSpiBusNumberForPins(clock, mosi, miso);
            bus.Configuration.SpeedKHz = speedkHz;
            return bus;
        }

        /// <summary>
        /// Creates a SPI bus instance for the requested control pins and bus speed
        /// </summary>
        /// <param name="clock">The IPin instance to use as the bus clock</param>
        /// <param name="mosi">The IPin instance to use for data transmit (master out/slave in)</param>
        /// <param name="miso">The IPin instance to use for data receive (master in/slave out)</param>
        /// <param name="config">The bus clock configuration parameters</param>
        /// <returns>An instance of an IISpiBus</returns>
        public ISpiBus CreateSpiBus(
            IPin clock,
            IPin mosi,
            IPin miso,
            SpiClockConfiguration config
        )
        {
            var bus = SpiBus.From(clock, mosi, miso);
            bus.BusNumber = GetSpiBusNumberForPins(clock, mosi, miso);
            bus.Configuration = config;
            return bus;
        }

        private int GetSpiBusNumberForPins(IPin clock, IPin mosi, IPin miso)
        {
            // we're only looking at clock pin.  
            // For the F7 meadow it's enough to know and any attempt to use other pins will get caught by other sanity checks
            if (clock == Pins.ESP_CLK)
            {
                return 2;
            }
            else if (clock == Pins.SCK)
            {
                return 3;
            }

            // this is an unsupported bus, but will get caught elsewhere
            return -1;
        }

        /// <summary>
        /// Creates an I2C bus instance for the default Meadow F7 pins (SCL/D08 and SDA/D07) and the requested bus speed
        /// </summary>
        /// <param name="frequencyHz">The bus speed in (in Hz) defaulting to 100k</param>
        /// <returns>An instance of an I2cBus</returns>
        public II2cBus CreateI2cBus(
            I2cBusSpeed busSpeed
        )
        {
            return CreateI2cBus(Pins.I2C_SCL, Pins.I2C_SDA, (int)busSpeed);
        }

        /// <summary>
        /// Creates an I2C bus instance for the default Meadow F7 pins (SCL/D08 and SDA/D07) and the requested bus speed
        /// </summary>
        /// <param name="frequencyHz">The bus speed in (in Hz) defaulting to 100k</param>
        /// <returns>An instance of an I2cBus</returns>
        public II2cBus CreateI2cBus(
            int frequencyHz = IIODevice.DefaultI2cBusSpeed
        )
        {
            return CreateI2cBus(Pins.I2C_SCL, Pins.I2C_SDA, frequencyHz);
        }

        /// <summary>
        /// Creates an I2C bus instance for the requested pins and bus speed
        /// </summary>
        /// <param name="frequencyHz">The bus speed in (in Hz) defaulting to 100k</param>
        /// <returns>An instance of an I2cBus</returns>
        public II2cBus CreateI2cBus(
            IPin[] pins,
            int frequencyHz = IIODevice.DefaultI2cBusSpeed
        )
        {
            return CreateI2cBus(pins[0], pins[1], frequencyHz);
        }

        /// <summary>
        /// Creates an I2C bus instance for the requested pins and bus speed
        /// </summary>
        /// <param name="frequencyHz">The bus speed in (in Hz) defaulting to 100k</param>
        /// <returns>An instance of an I2cBus</returns>
        public II2cBus CreateI2cBus(
            IPin clock,
            IPin data,
            int frequencyHz = IIODevice.DefaultI2cBusSpeed
        )
        {
            return I2cBus.From(this.IoController, clock, data, frequencyHz);
        }

        public void SetClock(DateTime dateTime)
        {
            var ts = new Core.Interop.Nuttx.timespec
            {
                tv_sec = new DateTimeOffset(dateTime).ToUnixTimeSeconds()
            };

            Core.Interop.Nuttx.clock_settime(Core.Interop.Nuttx.clockid_t.CLOCK_REALTIME, ref ts);
        }

        // TODO: this should move to the MeadowOS class.
        public void SetSynchronizationContext(SynchronizationContext context)
        {
            _context = context;
        }

        // TODO: this should move to the MeadowOS class.
        public void BeginInvokeOnMainThread(Action action)
        {
            if (_context == null)
            {
                action();
            }
            else
            {
                _context.Send(delegate { action(); }, null);
            }
        }

        /// <summary>
        /// Check if the coprocessor is available / ready and throw an exception if it
        /// has not been setup.
        /// </summary>
        protected bool IsCoprocessorInitialized()
        {
            if (esp32 == null) {
                return false;
            } else {
                return true;
            }
        }

        //==== antenna stuff

        /// <summary>
        /// Get the currently setlected WiFi antenna.
        /// </summary>
        public AntennaType CurrentAntenna
        {
            get
            {
                if(IsCoprocessorInitialized()) {
                    return WiFiAdapter.Antenna;
                } else {
                    throw new Exception("Coprocessor not initialized.");
                }
            }
        }

        /// <summary>
        /// Change the current WiFi antenna.
        /// </summary>
        /// <remarks>
        /// Allows the application to change the current antenna used by the WiFi adapter.  This
        /// can be made to persist between reboots / power cycles by setting the persist option
        /// to true.
        /// </remarks>
        /// <param name="antenna">New antenna to use.</param>
        /// <param name="persist">Make the antenna change persistent.</param>
        public void SetAntenna(AntennaType antenna, bool persist = true)
        {
            if (IsCoprocessorInitialized()) {
                WiFiAdapter.SetAntenna(antenna, persist);
            } else {
                throw new Exception("Coprocessor not initialized.");
            }
        }


        //TODO: need the Read()/StartUpdating()/StopUpdating() pattern here.
        /// <summary>
        /// Gets the current battery charge level in volts (`V`).
        /// </summary>
        public double GetBatteryLevel()
        {
            if (IsCoprocessorInitialized()) {
                return (Coprocessor.GetBatteryLevel());
            } else {
                throw new Exception("Coprocessor not initialized.");
            }
        }
    }
}<|MERGE_RESOLUTION|>--- conflicted
+++ resolved
@@ -16,7 +16,6 @@
         private SynchronizationContext _context;
         private Esp32Coprocessor esp32;
 
-        public IBluetoothAdapter BluetoothAdapter { get; protected set; }
         public IWiFiAdapter WiFiAdapter { get; protected set; }
         public ICoprocessor Coprocessor { get; protected set; }
 
@@ -71,52 +70,27 @@
             return Pins.AllPins.FirstOrDefault(p => p.Name == pinName || p.Key.ToString() == p.Name);
         }
 
-<<<<<<< HEAD
-        private object _espSyncRoot = new object();
-
-        public Task<bool> InitCoProcessor()
-=======
         public Task<bool> InitCoprocessor()
->>>>>>> d7f6ec8f
-        {
-            Console.WriteLine("+InitCoProcessor");
-            lock (_espSyncRoot)
-            {
-                if (!IsCoprocessorInitialized())
-                {
-                    Console.WriteLine(" InitCoProcessor A");
-                    return Task.Run<bool>(() =>
-                    {
-                        try
-                        {
-                            Console.WriteLine(" InitCoProcessor B");
-
-                            //TODO: looks like we're also instantiating this in the ctor
-                            // need to cleanup.
-                            //Console.WriteLine($"InitWiFiAdapter()");
-                            if (this.esp32 == null)
-                            {
-                                this.esp32 = new Esp32Coprocessor();
-                            }
-                            BluetoothAdapter = esp32;
-                            WiFiAdapter = esp32;
-                            Coprocessor = esp32;
-
-                            Console.WriteLine(" InitCoProcessor C");
-
+        {
+            if (!IsCoprocessorInitialized()) {
+                return Task.Run<bool>(async () => {
+                    try {
+                        //TODO: looks like we're also instantiating this in the ctor
+                        // need to cleanup.
+                        //Console.WriteLine($"InitWiFiAdapter()");
+                        if (this.esp32 == null) {
+                            this.esp32 = new Esp32Coprocessor();
                         }
-                        catch (Exception e)
-                        {
-                            Console.WriteLine($"Unable to create ESP32 coprocessor: {e.Message}");
-                            return false;
-                        }
-                        return true;
-                    });
-                }
-                else
-                {
-                    return Task.FromResult<bool>(true);
-                }
+                        WiFiAdapter = esp32;
+                        Coprocessor = esp32;
+                    } catch (Exception e) {
+                        Console.WriteLine($"Unable to create ESP32 coprocessor: {e.Message}");
+                        return false;
+                    }
+                    return true;
+                });
+            } else {
+                return Task.FromResult<bool>(true);
             }
         }
 
@@ -125,19 +99,11 @@
             return InitCoprocessor();
         }
 
-<<<<<<< HEAD
-        public Task<bool> InitBluetoothAdapter()
-        {
-            Console.WriteLine(" InitBluetoothAdapter");
-            return InitCoProcessor();
-        }
-=======
         // when bluetooth is ready:
         //public Task<bool> InitBluetoothAdapter()
         //{
         //    return InitCoprocessor();
         //}
->>>>>>> d7f6ec8f
 
         public IDigitalOutputPort CreateDigitalOutputPort(
             IPin pin,
