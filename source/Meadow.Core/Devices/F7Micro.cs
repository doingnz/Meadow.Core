﻿using Meadow.Gateways;
using Meadow.Hardware;
using System;
using System.Linq;
using System.Threading;
using System.Threading.Tasks;

namespace Meadow.Devices
{
    /// <summary>
    /// Represents a Meadow F7 micro device. Includes device-specific IO mapping,
    /// capabilities and provides access to the various device-specific features.
    /// </summary>
    public partial class F7Micro : F7MicroBase
    {
<<<<<<< HEAD
        private SynchronizationContext _context;
        private Esp32Coprocessor esp32;

        public IBluetoothAdapter BluetoothAdapter { get; protected set; }
        public IWiFiAdapter WiFiAdapter { get; protected set; }
        public ICoprocessor Coprocessor { get; protected set; }

        public event EventHandler WiFiAdapterInitialized = delegate {};

        /// <summary>
        /// The default resolution for analog inputs
        /// </summary>
        // TODO: should this be public?
        public const int DefaultA2DResolution = 12;

        public DeviceCapabilities Capabilities { get; protected set; }

        /// <summary>
        /// Gets the pins.
        /// </summary>
        /// <value>The pins.</value>
        public F7MicroPinDefinitions Pins { get; protected set; }

        public SerialPortNameDefinitions SerialPortNames { get; protected set; }
            = new SerialPortNameDefinitions();


        internal IIOController IoController { get; private set; }

        static F7Micro() { }
=======
        public SerialPortNameDefinitions SerialPortNames => new SerialPortNameDefinitions();
>>>>>>> b45e44be

        public F7Micro()
        {
            this.Capabilities = new DeviceCapabilities(
                new AnalogCapabilities(true, DefaultA2DResolution),
                new NetworkCapabilities(true, true)
                );

            base.IoController = new F7GPIOManager();
            base.IoController.Initialize();

            this.Pins = new Pinout();

            // TODO: it would be nice to block on this initialization, but
            // because of the app architecture, this ctor runs asynchronously
            // with app startup, so right now we're raising an event.
            //this.InitEsp32CoProc();

            this.esp32 = new Esp32Coprocessor();
            BluetoothAdapter = esp32;
            WiFiAdapter = esp32;
            Coprocessor = esp32;
        }
<<<<<<< HEAD

        public IPin GetPin(string pinName)
        {
            return Pins.AllPins.FirstOrDefault(p => p.Name == pinName || p.Key.ToString() == p.Name);
        }

        public Task<bool> InitCoprocessor()
        {
            if (!IsCoprocessorInitialized()) {
                return Task.Run<bool>(async () => {
                    try {
                        //TODO: looks like we're also instantiating this in the ctor
                        // need to cleanup.
                        //Console.WriteLine($"InitWiFiAdapter()");
                        if (this.esp32 == null) {
                            this.esp32 = new Esp32Coprocessor();
                        }
                        WiFiAdapter = esp32;
                        Coprocessor = esp32;
                    } catch (Exception e) {
                        Console.WriteLine($"Unable to create ESP32 coprocessor: {e.Message}");
                        return false;
                    }
                    return true;
                });
            } else {
                return Task.FromResult<bool>(true);
            }
        }

        public Task<bool> InitWiFiAdapter()
        {
            return InitCoprocessor();
        }

        public Task<bool> InitBluetoothAdapter()
        {
            return InitCoprocessor();
        }

        public IDigitalOutputPort CreateDigitalOutputPort(
            IPin pin,
            bool initialState = false,
            OutputType initialOutputType = OutputType.PushPull)
        {
            return DigitalOutputPort.From(pin, this.IoController, initialState, initialOutputType);
        }

        public IDigitalInputPort CreateDigitalInputPort(
            IPin pin,
            InterruptMode interruptMode = InterruptMode.None,
            ResistorMode resistorMode = ResistorMode.Disabled,
            double debounceDuration = 0.0,    // 0 - 1000 msec in .1 increments
            double glitchDuration = 0.0       // 0 - 1000 msec in .1 increments
            )
        {
            return DigitalInputPort.From(pin, this.IoController, interruptMode, resistorMode, debounceDuration, glitchDuration);
        }

        public IBiDirectionalPort CreateBiDirectionalPort(
            IPin pin,
            bool initialState = false,
            InterruptMode interruptMode = InterruptMode.None,
            ResistorMode resistorMode = ResistorMode.Disabled,
            PortDirectionType initialDirection = PortDirectionType.Input,
            double debounceDuration = 0.0,    // 0 - 1000 msec in .1 increments
            double glitchDuration = 0.0,      // 0 - 1000 msec in .1 increments
            OutputType outputType = OutputType.PushPull
            )
        {
            // Convert durations to unsigned int with 100 usec resolution
            return BiDirectionalPort.From(pin, this.IoController, initialState, interruptMode, resistorMode, initialDirection, debounceDuration, glitchDuration, outputType);
        }

        public IAnalogInputPort CreateAnalogInputPort(
            IPin pin,
            float voltageReference = IIODevice.DefaultA2DReferenceVoltage)
        {
            return AnalogInputPort.From(pin, this.IoController, voltageReference);
        }

        public IPwmPort CreatePwmPort(
            IPin pin,
            float frequency = IIODevice.DefaultPwmFrequency,
            float dutyCycle = IIODevice.DefaultPwmDutyCycle,
            bool inverted = false)
        {
            bool isOnboard = IsOnboardLed(pin);
            return PwmPort.From(pin, this.IoController, frequency, dutyCycle, inverted, isOnboard);
        }

        /// <summary>
        /// Tests whether or not the pin passed in belongs to an onboard LED
        /// component. Used for a dirty dirty hack.
        /// </summary>
        /// <param name="pin"></param>
        /// <returns>whether or no the pin belons to the onboard LED</returns>
        protected bool IsOnboardLed(IPin pin)
        {
            return (
                pin == Pins.OnboardLedBlue ||
                pin == Pins.OnboardLedGreen ||
                pin == Pins.OnboardLedRed
                );
        }

        /// <summary>
        /// Initializes a new instance of a legacy `ISerialPort`. `ISerialPort`
        /// is provided for legacy compatibility, we recommend using the more
        /// modern, thread-safe `ISerialMessagePort`.
        /// </summary>
        /// <param name="portName">The 'SerialPortName` of port to use.</param>
        /// <param name="baudRate">Speed, in bits per second, of the serial port.</param>
        /// <param name="parity">`Parity` enum describing what type of
        /// cyclic-redundancy-check (CRC) bit, if any, should be expected in the
        /// serial message frame. Default is `Parity.None`.</param>
        /// <param name="dataBits">Number of data bits expected in the serial
        /// message frame. Default is `8`.</param>
        /// <param name="stopBits">`StopBits` describing how many bits should be
        /// expected at the end of every character in the serial message frame.
        /// Default is `StopBits.One`.</param>
        /// <param name="readBufferSize">Size, in bytes, of the read buffer. Default
        /// is 1024.</param>
        /// <returns></returns>
        public ISerialPort CreateSerialPort(
            SerialPortName portName,
            int baudRate = 9600,
            int dataBits = 8,
            Parity parity = Parity.None,
            StopBits stopBits = StopBits.One,
            int readBufferSize = 1024)
        {
            return SerialPort.From(portName, baudRate, dataBits, parity, stopBits, readBufferSize);
        }

        /// <summary>
        /// Initializes a new instance of the `ISerialMessagePort` class that
        /// listens for serial messages defined byte[] message termination suffix.
        /// </summary>
        /// <param name="portName">The 'SerialPortName` of port to use.</param>
        /// <param name="suffixDelimiter">A `byte[]` of the delimiter(s) that
        /// denote the end of the message.</param>
        /// <param name="preserveDelimiter">Whether or not to preseve the
        /// delimiter tokens when passing the message to subscribers.</param>
        /// <param name="baudRate">Speed, in bits per second, of the serial port.</param>
        /// <param name="parity">`Parity` enum describing what type of
        /// cyclic-redundancy-check (CRC) bit, if any, should be expected in the
        /// serial message frame. Default is `Parity.None`.</param>
        /// <param name="dataBits">Number of data bits expected in the serial
        /// message frame. Default is `8`.</param>
        /// <param name="stopBits">`StopBits` describing how many bits should be
        /// expected at the end of every character in the serial message frame.
        /// Default is `StopBits.One`.</param>
        /// <param name="readBufferSize">Size, in bytes, of the read buffer. Default
        /// is 512.</param>
        /// <returns></returns>
        public ISerialMessagePort CreateSerialMessagePort(
            SerialPortName portName,
            byte[] suffixDelimiter,
            bool preserveDelimiter,
            int baudRate = 9600,
            int dataBits = 8,
            Parity parity = Parity.None,
            StopBits stopBits = StopBits.One,
            int readBufferSize = 512 )
        {
            return SerialMessagePort.From(portName,
                suffixDelimiter, preserveDelimiter, baudRate, dataBits, parity,
                stopBits, readBufferSize);
        }

        /// <summary>
        /// Initializes a new instance of the `ISerialMessagePort` class that
        /// listens for serial messages defined by a `byte[]` prefix, and a
        /// fixed length.
        /// </summary>
        /// <param name="portName">The 'SerialPortName` of port to use.</param>
        /// <param name="messageLength">Length of the message, not including the
        /// delimiter, to be parsed out of the incoming data.</param>
        /// <param name="prefixDelimiter">A `byte[]` of the delimiter(s) that
        /// denote the beginning of the message.</param>
        /// <param name="preserveDelimiter">Whether or not to preseve the
        /// delimiter tokens when passing the message to subscribers.</param>
        /// <param name="baudRate">Speed, in bits per second, of the serial port.</param>
        /// <param name="parity">`Parity` enum describing what type of
        /// cyclic-redundancy-check (CRC) bit, if any, should be expected in the
        /// serial message frame. Default is `Parity.None`.</param>
        /// <param name="dataBits">Number of data bits expected in the serial
        /// message frame. Default is `8`.</param>
        /// <param name="stopBits">`StopBits` describing how many bits should be
        /// expected at the end of every character in the serial message frame.
        /// Default is `StopBits.One`.</param>
        /// <param name="readBufferSize">Size, in bytes, of the read buffer. Default
        /// is 512.</param>
        public ISerialMessagePort CreateSerialMessagePort(
            SerialPortName portName,
            byte[] prefixDelimiter,
            bool preserveDelimiter,
            int messageLength,
            int baudRate = 9600,
            int dataBits = 8,
            Parity parity = Parity.None,
            StopBits stopBits = StopBits.One,
            int readBufferSize = 512)
        {
            return SerialMessagePort.From(portName,
                prefixDelimiter, preserveDelimiter, messageLength, baudRate,
                dataBits, parity, stopBits, readBufferSize);
        }


        /// <summary>
        /// Creates a SPI bus instance for the requested bus speed with the Meadow- default IPins for CLK, MOSI and MISO
        /// </summary>
        /// <param name="speedkHz">The bus speed (in kHz)</param>
        /// <returns>An instance of an IISpiBus</returns>
        public ISpiBus CreateSpiBus(
            long speedkHz = IIODevice.DefaultSpiBusSpeed
        )
        {
            return CreateSpiBus(Pins.SCK, Pins.MOSI, Pins.MISO, speedkHz);
        }

        /// <summary>
        /// Creates a SPI bus instance for the requested control pins and bus speed
        /// </summary>
        /// <param name="pins">IPint instances used for (in this order) CLK, MOSI, MISO</param>
        /// <param name="speedkHz">The bus speed (in kHz)</param>
        /// <returns>An instance of an IISpiBus</returns>
        public ISpiBus CreateSpiBus(
            IPin[] pins,
            long speedkHz = IIODevice.DefaultSpiBusSpeed
        )
        {
            return CreateSpiBus(pins[0], pins[1], pins[2], speedkHz);
        }

        /// <summary>
        /// Creates a SPI bus instance for the requested control pins and bus speed
        /// </summary>
        /// <param name="clock">The IPin instance to use as the bus clock</param>
        /// <param name="mosi">The IPin instance to use for data transmit (master out/slave in)</param>
        /// <param name="miso">The IPin instance to use for data receive (master in/slave out)</param>
        /// <param name="speedkHz">The bus speed (in kHz)</param>
        /// <returns>An instance of an IISpiBus</returns>
        public ISpiBus CreateSpiBus(
            IPin clock,
            IPin mosi,
            IPin miso,
            long speedkHz = IIODevice.DefaultSpiBusSpeed
        )
        {
            var bus = SpiBus.From(clock, mosi, miso);
            bus.BusNumber = GetSpiBusNumberForPins(clock, mosi, miso);
            bus.Configuration.SpeedKHz = speedkHz;
            return bus;
        }

        /// <summary>
        /// Creates a SPI bus instance for the requested control pins and bus speed
        /// </summary>
        /// <param name="clock">The IPin instance to use as the bus clock</param>
        /// <param name="mosi">The IPin instance to use for data transmit (master out/slave in)</param>
        /// <param name="miso">The IPin instance to use for data receive (master in/slave out)</param>
        /// <param name="config">The bus clock configuration parameters</param>
        /// <returns>An instance of an IISpiBus</returns>
        public ISpiBus CreateSpiBus(
            IPin clock,
            IPin mosi,
            IPin miso,
            SpiClockConfiguration config
        )
        {
            var bus = SpiBus.From(clock, mosi, miso);
            bus.BusNumber = GetSpiBusNumberForPins(clock, mosi, miso);
            bus.Configuration = config;
            return bus;
        }

        private int GetSpiBusNumberForPins(IPin clock, IPin mosi, IPin miso)
        {
            // we're only looking at clock pin.  
            // For the F7 meadow it's enough to know and any attempt to use other pins will get caught by other sanity checks
            if (clock == Pins.ESP_CLK)
            {
                return 2;
            }
            else if (clock == Pins.SCK)
            {
                return 3;
            }

            // this is an unsupported bus, but will get caught elsewhere
            return -1;
        }

        /// <summary>
        /// Creates an I2C bus instance for the default Meadow F7 pins (SCL/D08 and SDA/D07) and the requested bus speed
        /// </summary>
        /// <param name="frequencyHz">The bus speed in (in Hz) defaulting to 100k</param>
        /// <returns>An instance of an I2cBus</returns>
        public II2cBus CreateI2cBus(
            I2cBusSpeed busSpeed
        )
        {
            return CreateI2cBus(Pins.I2C_SCL, Pins.I2C_SDA, (int)busSpeed);
        }

        /// <summary>
        /// Creates an I2C bus instance for the default Meadow F7 pins (SCL/D08 and SDA/D07) and the requested bus speed
        /// </summary>
        /// <param name="frequencyHz">The bus speed in (in Hz) defaulting to 100k</param>
        /// <returns>An instance of an I2cBus</returns>
        public II2cBus CreateI2cBus(
            int frequencyHz = IIODevice.DefaultI2cBusSpeed
        )
        {
            return CreateI2cBus(Pins.I2C_SCL, Pins.I2C_SDA, frequencyHz);
        }

        /// <summary>
        /// Creates an I2C bus instance for the requested pins and bus speed
        /// </summary>
        /// <param name="frequencyHz">The bus speed in (in Hz) defaulting to 100k</param>
        /// <returns>An instance of an I2cBus</returns>
        public II2cBus CreateI2cBus(
            IPin[] pins,
            int frequencyHz = IIODevice.DefaultI2cBusSpeed
        )
        {
            return CreateI2cBus(pins[0], pins[1], frequencyHz);
        }

        /// <summary>
        /// Creates an I2C bus instance for the requested pins and bus speed
        /// </summary>
        /// <param name="frequencyHz">The bus speed in (in Hz) defaulting to 100k</param>
        /// <returns>An instance of an I2cBus</returns>
        public II2cBus CreateI2cBus(
            IPin clock,
            IPin data,
            int frequencyHz = IIODevice.DefaultI2cBusSpeed
        )
        {
            return I2cBus.From(this.IoController, clock, data, frequencyHz);
        }

        public void SetClock(DateTime dateTime)
        {
            var ts = new Core.Interop.Nuttx.timespec
            {
                tv_sec = new DateTimeOffset(dateTime).ToUnixTimeSeconds()
            };

            Core.Interop.Nuttx.clock_settime(Core.Interop.Nuttx.clockid_t.CLOCK_REALTIME, ref ts);
        }

        // TODO: this should move to the MeadowOS class.
        public void SetSynchronizationContext(SynchronizationContext context)
        {
            _context = context;
        }

        // TODO: this should move to the MeadowOS class.
        public void BeginInvokeOnMainThread(Action action)
        {
            if (_context == null)
            {
                action();
            }
            else
            {
                _context.Send(delegate { action(); }, null);
            }
        }

        /// <summary>
        /// Check if the coprocessor is available / ready and throw an exception if it
        /// has not been setup.
        /// </summary>
        protected bool IsCoprocessorInitialized()
        {
            if (esp32 == null) {
                return false;
            } else {
                return true;
            }
        }

        //==== antenna stuff

        /// <summary>
        /// Get the currently setlected WiFi antenna.
        /// </summary>
        public AntennaType CurrentAntenna
        {
            get
            {
                if(IsCoprocessorInitialized()) {
                    return WiFiAdapter.Antenna;
                } else {
                    throw new Exception("Coprocessor not initialized.");
                }
            }
        }

        /// <summary>
        /// Change the current WiFi antenna.
        /// </summary>
        /// <remarks>
        /// Allows the application to change the current antenna used by the WiFi adapter.  This
        /// can be made to persist between reboots / power cycles by setting the persist option
        /// to true.
        /// </remarks>
        /// <param name="antenna">New antenna to use.</param>
        /// <param name="persist">Make the antenna change persistent.</param>
        public void SetAntenna(AntennaType antenna, bool persist = true)
        {
            if (IsCoprocessorInitialized()) {
                WiFiAdapter.SetAntenna(antenna, persist);
            } else {
                throw new Exception("Coprocessor not initialized.");
            }
        }


        //TODO: need the Read()/StartUpdating()/StopUpdating() pattern here.
        /// <summary>
        /// Gets the current battery charge level in volts (`V`).
        /// </summary>
        public double GetBatteryLevel()
        {
            if (IsCoprocessorInitialized()) {
                return (Coprocessor.GetBatteryLevel());
            } else {
                throw new Exception("Coprocessor not initialized.");
            }
        }
=======
>>>>>>> b45e44be
    }
}<|MERGE_RESOLUTION|>--- conflicted
+++ resolved
@@ -13,40 +13,7 @@
     /// </summary>
     public partial class F7Micro : F7MicroBase
     {
-<<<<<<< HEAD
-        private SynchronizationContext _context;
-        private Esp32Coprocessor esp32;
-
-        public IBluetoothAdapter BluetoothAdapter { get; protected set; }
-        public IWiFiAdapter WiFiAdapter { get; protected set; }
-        public ICoprocessor Coprocessor { get; protected set; }
-
-        public event EventHandler WiFiAdapterInitialized = delegate {};
-
-        /// <summary>
-        /// The default resolution for analog inputs
-        /// </summary>
-        // TODO: should this be public?
-        public const int DefaultA2DResolution = 12;
-
-        public DeviceCapabilities Capabilities { get; protected set; }
-
-        /// <summary>
-        /// Gets the pins.
-        /// </summary>
-        /// <value>The pins.</value>
-        public F7MicroPinDefinitions Pins { get; protected set; }
-
-        public SerialPortNameDefinitions SerialPortNames { get; protected set; }
-            = new SerialPortNameDefinitions();
-
-
-        internal IIOController IoController { get; private set; }
-
-        static F7Micro() { }
-=======
         public SerialPortNameDefinitions SerialPortNames => new SerialPortNameDefinitions();
->>>>>>> b45e44be
 
         public F7Micro()
         {
@@ -66,450 +33,8 @@
             //this.InitEsp32CoProc();
 
             this.esp32 = new Esp32Coprocessor();
-            BluetoothAdapter = esp32;
             WiFiAdapter = esp32;
             Coprocessor = esp32;
         }
-<<<<<<< HEAD
-
-        public IPin GetPin(string pinName)
-        {
-            return Pins.AllPins.FirstOrDefault(p => p.Name == pinName || p.Key.ToString() == p.Name);
-        }
-
-        public Task<bool> InitCoprocessor()
-        {
-            if (!IsCoprocessorInitialized()) {
-                return Task.Run<bool>(async () => {
-                    try {
-                        //TODO: looks like we're also instantiating this in the ctor
-                        // need to cleanup.
-                        //Console.WriteLine($"InitWiFiAdapter()");
-                        if (this.esp32 == null) {
-                            this.esp32 = new Esp32Coprocessor();
-                        }
-                        WiFiAdapter = esp32;
-                        Coprocessor = esp32;
-                    } catch (Exception e) {
-                        Console.WriteLine($"Unable to create ESP32 coprocessor: {e.Message}");
-                        return false;
-                    }
-                    return true;
-                });
-            } else {
-                return Task.FromResult<bool>(true);
-            }
-        }
-
-        public Task<bool> InitWiFiAdapter()
-        {
-            return InitCoprocessor();
-        }
-
-        public Task<bool> InitBluetoothAdapter()
-        {
-            return InitCoprocessor();
-        }
-
-        public IDigitalOutputPort CreateDigitalOutputPort(
-            IPin pin,
-            bool initialState = false,
-            OutputType initialOutputType = OutputType.PushPull)
-        {
-            return DigitalOutputPort.From(pin, this.IoController, initialState, initialOutputType);
-        }
-
-        public IDigitalInputPort CreateDigitalInputPort(
-            IPin pin,
-            InterruptMode interruptMode = InterruptMode.None,
-            ResistorMode resistorMode = ResistorMode.Disabled,
-            double debounceDuration = 0.0,    // 0 - 1000 msec in .1 increments
-            double glitchDuration = 0.0       // 0 - 1000 msec in .1 increments
-            )
-        {
-            return DigitalInputPort.From(pin, this.IoController, interruptMode, resistorMode, debounceDuration, glitchDuration);
-        }
-
-        public IBiDirectionalPort CreateBiDirectionalPort(
-            IPin pin,
-            bool initialState = false,
-            InterruptMode interruptMode = InterruptMode.None,
-            ResistorMode resistorMode = ResistorMode.Disabled,
-            PortDirectionType initialDirection = PortDirectionType.Input,
-            double debounceDuration = 0.0,    // 0 - 1000 msec in .1 increments
-            double glitchDuration = 0.0,      // 0 - 1000 msec in .1 increments
-            OutputType outputType = OutputType.PushPull
-            )
-        {
-            // Convert durations to unsigned int with 100 usec resolution
-            return BiDirectionalPort.From(pin, this.IoController, initialState, interruptMode, resistorMode, initialDirection, debounceDuration, glitchDuration, outputType);
-        }
-
-        public IAnalogInputPort CreateAnalogInputPort(
-            IPin pin,
-            float voltageReference = IIODevice.DefaultA2DReferenceVoltage)
-        {
-            return AnalogInputPort.From(pin, this.IoController, voltageReference);
-        }
-
-        public IPwmPort CreatePwmPort(
-            IPin pin,
-            float frequency = IIODevice.DefaultPwmFrequency,
-            float dutyCycle = IIODevice.DefaultPwmDutyCycle,
-            bool inverted = false)
-        {
-            bool isOnboard = IsOnboardLed(pin);
-            return PwmPort.From(pin, this.IoController, frequency, dutyCycle, inverted, isOnboard);
-        }
-
-        /// <summary>
-        /// Tests whether or not the pin passed in belongs to an onboard LED
-        /// component. Used for a dirty dirty hack.
-        /// </summary>
-        /// <param name="pin"></param>
-        /// <returns>whether or no the pin belons to the onboard LED</returns>
-        protected bool IsOnboardLed(IPin pin)
-        {
-            return (
-                pin == Pins.OnboardLedBlue ||
-                pin == Pins.OnboardLedGreen ||
-                pin == Pins.OnboardLedRed
-                );
-        }
-
-        /// <summary>
-        /// Initializes a new instance of a legacy `ISerialPort`. `ISerialPort`
-        /// is provided for legacy compatibility, we recommend using the more
-        /// modern, thread-safe `ISerialMessagePort`.
-        /// </summary>
-        /// <param name="portName">The 'SerialPortName` of port to use.</param>
-        /// <param name="baudRate">Speed, in bits per second, of the serial port.</param>
-        /// <param name="parity">`Parity` enum describing what type of
-        /// cyclic-redundancy-check (CRC) bit, if any, should be expected in the
-        /// serial message frame. Default is `Parity.None`.</param>
-        /// <param name="dataBits">Number of data bits expected in the serial
-        /// message frame. Default is `8`.</param>
-        /// <param name="stopBits">`StopBits` describing how many bits should be
-        /// expected at the end of every character in the serial message frame.
-        /// Default is `StopBits.One`.</param>
-        /// <param name="readBufferSize">Size, in bytes, of the read buffer. Default
-        /// is 1024.</param>
-        /// <returns></returns>
-        public ISerialPort CreateSerialPort(
-            SerialPortName portName,
-            int baudRate = 9600,
-            int dataBits = 8,
-            Parity parity = Parity.None,
-            StopBits stopBits = StopBits.One,
-            int readBufferSize = 1024)
-        {
-            return SerialPort.From(portName, baudRate, dataBits, parity, stopBits, readBufferSize);
-        }
-
-        /// <summary>
-        /// Initializes a new instance of the `ISerialMessagePort` class that
-        /// listens for serial messages defined byte[] message termination suffix.
-        /// </summary>
-        /// <param name="portName">The 'SerialPortName` of port to use.</param>
-        /// <param name="suffixDelimiter">A `byte[]` of the delimiter(s) that
-        /// denote the end of the message.</param>
-        /// <param name="preserveDelimiter">Whether or not to preseve the
-        /// delimiter tokens when passing the message to subscribers.</param>
-        /// <param name="baudRate">Speed, in bits per second, of the serial port.</param>
-        /// <param name="parity">`Parity` enum describing what type of
-        /// cyclic-redundancy-check (CRC) bit, if any, should be expected in the
-        /// serial message frame. Default is `Parity.None`.</param>
-        /// <param name="dataBits">Number of data bits expected in the serial
-        /// message frame. Default is `8`.</param>
-        /// <param name="stopBits">`StopBits` describing how many bits should be
-        /// expected at the end of every character in the serial message frame.
-        /// Default is `StopBits.One`.</param>
-        /// <param name="readBufferSize">Size, in bytes, of the read buffer. Default
-        /// is 512.</param>
-        /// <returns></returns>
-        public ISerialMessagePort CreateSerialMessagePort(
-            SerialPortName portName,
-            byte[] suffixDelimiter,
-            bool preserveDelimiter,
-            int baudRate = 9600,
-            int dataBits = 8,
-            Parity parity = Parity.None,
-            StopBits stopBits = StopBits.One,
-            int readBufferSize = 512 )
-        {
-            return SerialMessagePort.From(portName,
-                suffixDelimiter, preserveDelimiter, baudRate, dataBits, parity,
-                stopBits, readBufferSize);
-        }
-
-        /// <summary>
-        /// Initializes a new instance of the `ISerialMessagePort` class that
-        /// listens for serial messages defined by a `byte[]` prefix, and a
-        /// fixed length.
-        /// </summary>
-        /// <param name="portName">The 'SerialPortName` of port to use.</param>
-        /// <param name="messageLength">Length of the message, not including the
-        /// delimiter, to be parsed out of the incoming data.</param>
-        /// <param name="prefixDelimiter">A `byte[]` of the delimiter(s) that
-        /// denote the beginning of the message.</param>
-        /// <param name="preserveDelimiter">Whether or not to preseve the
-        /// delimiter tokens when passing the message to subscribers.</param>
-        /// <param name="baudRate">Speed, in bits per second, of the serial port.</param>
-        /// <param name="parity">`Parity` enum describing what type of
-        /// cyclic-redundancy-check (CRC) bit, if any, should be expected in the
-        /// serial message frame. Default is `Parity.None`.</param>
-        /// <param name="dataBits">Number of data bits expected in the serial
-        /// message frame. Default is `8`.</param>
-        /// <param name="stopBits">`StopBits` describing how many bits should be
-        /// expected at the end of every character in the serial message frame.
-        /// Default is `StopBits.One`.</param>
-        /// <param name="readBufferSize">Size, in bytes, of the read buffer. Default
-        /// is 512.</param>
-        public ISerialMessagePort CreateSerialMessagePort(
-            SerialPortName portName,
-            byte[] prefixDelimiter,
-            bool preserveDelimiter,
-            int messageLength,
-            int baudRate = 9600,
-            int dataBits = 8,
-            Parity parity = Parity.None,
-            StopBits stopBits = StopBits.One,
-            int readBufferSize = 512)
-        {
-            return SerialMessagePort.From(portName,
-                prefixDelimiter, preserveDelimiter, messageLength, baudRate,
-                dataBits, parity, stopBits, readBufferSize);
-        }
-
-
-        /// <summary>
-        /// Creates a SPI bus instance for the requested bus speed with the Meadow- default IPins for CLK, MOSI and MISO
-        /// </summary>
-        /// <param name="speedkHz">The bus speed (in kHz)</param>
-        /// <returns>An instance of an IISpiBus</returns>
-        public ISpiBus CreateSpiBus(
-            long speedkHz = IIODevice.DefaultSpiBusSpeed
-        )
-        {
-            return CreateSpiBus(Pins.SCK, Pins.MOSI, Pins.MISO, speedkHz);
-        }
-
-        /// <summary>
-        /// Creates a SPI bus instance for the requested control pins and bus speed
-        /// </summary>
-        /// <param name="pins">IPint instances used for (in this order) CLK, MOSI, MISO</param>
-        /// <param name="speedkHz">The bus speed (in kHz)</param>
-        /// <returns>An instance of an IISpiBus</returns>
-        public ISpiBus CreateSpiBus(
-            IPin[] pins,
-            long speedkHz = IIODevice.DefaultSpiBusSpeed
-        )
-        {
-            return CreateSpiBus(pins[0], pins[1], pins[2], speedkHz);
-        }
-
-        /// <summary>
-        /// Creates a SPI bus instance for the requested control pins and bus speed
-        /// </summary>
-        /// <param name="clock">The IPin instance to use as the bus clock</param>
-        /// <param name="mosi">The IPin instance to use for data transmit (master out/slave in)</param>
-        /// <param name="miso">The IPin instance to use for data receive (master in/slave out)</param>
-        /// <param name="speedkHz">The bus speed (in kHz)</param>
-        /// <returns>An instance of an IISpiBus</returns>
-        public ISpiBus CreateSpiBus(
-            IPin clock,
-            IPin mosi,
-            IPin miso,
-            long speedkHz = IIODevice.DefaultSpiBusSpeed
-        )
-        {
-            var bus = SpiBus.From(clock, mosi, miso);
-            bus.BusNumber = GetSpiBusNumberForPins(clock, mosi, miso);
-            bus.Configuration.SpeedKHz = speedkHz;
-            return bus;
-        }
-
-        /// <summary>
-        /// Creates a SPI bus instance for the requested control pins and bus speed
-        /// </summary>
-        /// <param name="clock">The IPin instance to use as the bus clock</param>
-        /// <param name="mosi">The IPin instance to use for data transmit (master out/slave in)</param>
-        /// <param name="miso">The IPin instance to use for data receive (master in/slave out)</param>
-        /// <param name="config">The bus clock configuration parameters</param>
-        /// <returns>An instance of an IISpiBus</returns>
-        public ISpiBus CreateSpiBus(
-            IPin clock,
-            IPin mosi,
-            IPin miso,
-            SpiClockConfiguration config
-        )
-        {
-            var bus = SpiBus.From(clock, mosi, miso);
-            bus.BusNumber = GetSpiBusNumberForPins(clock, mosi, miso);
-            bus.Configuration = config;
-            return bus;
-        }
-
-        private int GetSpiBusNumberForPins(IPin clock, IPin mosi, IPin miso)
-        {
-            // we're only looking at clock pin.  
-            // For the F7 meadow it's enough to know and any attempt to use other pins will get caught by other sanity checks
-            if (clock == Pins.ESP_CLK)
-            {
-                return 2;
-            }
-            else if (clock == Pins.SCK)
-            {
-                return 3;
-            }
-
-            // this is an unsupported bus, but will get caught elsewhere
-            return -1;
-        }
-
-        /// <summary>
-        /// Creates an I2C bus instance for the default Meadow F7 pins (SCL/D08 and SDA/D07) and the requested bus speed
-        /// </summary>
-        /// <param name="frequencyHz">The bus speed in (in Hz) defaulting to 100k</param>
-        /// <returns>An instance of an I2cBus</returns>
-        public II2cBus CreateI2cBus(
-            I2cBusSpeed busSpeed
-        )
-        {
-            return CreateI2cBus(Pins.I2C_SCL, Pins.I2C_SDA, (int)busSpeed);
-        }
-
-        /// <summary>
-        /// Creates an I2C bus instance for the default Meadow F7 pins (SCL/D08 and SDA/D07) and the requested bus speed
-        /// </summary>
-        /// <param name="frequencyHz">The bus speed in (in Hz) defaulting to 100k</param>
-        /// <returns>An instance of an I2cBus</returns>
-        public II2cBus CreateI2cBus(
-            int frequencyHz = IIODevice.DefaultI2cBusSpeed
-        )
-        {
-            return CreateI2cBus(Pins.I2C_SCL, Pins.I2C_SDA, frequencyHz);
-        }
-
-        /// <summary>
-        /// Creates an I2C bus instance for the requested pins and bus speed
-        /// </summary>
-        /// <param name="frequencyHz">The bus speed in (in Hz) defaulting to 100k</param>
-        /// <returns>An instance of an I2cBus</returns>
-        public II2cBus CreateI2cBus(
-            IPin[] pins,
-            int frequencyHz = IIODevice.DefaultI2cBusSpeed
-        )
-        {
-            return CreateI2cBus(pins[0], pins[1], frequencyHz);
-        }
-
-        /// <summary>
-        /// Creates an I2C bus instance for the requested pins and bus speed
-        /// </summary>
-        /// <param name="frequencyHz">The bus speed in (in Hz) defaulting to 100k</param>
-        /// <returns>An instance of an I2cBus</returns>
-        public II2cBus CreateI2cBus(
-            IPin clock,
-            IPin data,
-            int frequencyHz = IIODevice.DefaultI2cBusSpeed
-        )
-        {
-            return I2cBus.From(this.IoController, clock, data, frequencyHz);
-        }
-
-        public void SetClock(DateTime dateTime)
-        {
-            var ts = new Core.Interop.Nuttx.timespec
-            {
-                tv_sec = new DateTimeOffset(dateTime).ToUnixTimeSeconds()
-            };
-
-            Core.Interop.Nuttx.clock_settime(Core.Interop.Nuttx.clockid_t.CLOCK_REALTIME, ref ts);
-        }
-
-        // TODO: this should move to the MeadowOS class.
-        public void SetSynchronizationContext(SynchronizationContext context)
-        {
-            _context = context;
-        }
-
-        // TODO: this should move to the MeadowOS class.
-        public void BeginInvokeOnMainThread(Action action)
-        {
-            if (_context == null)
-            {
-                action();
-            }
-            else
-            {
-                _context.Send(delegate { action(); }, null);
-            }
-        }
-
-        /// <summary>
-        /// Check if the coprocessor is available / ready and throw an exception if it
-        /// has not been setup.
-        /// </summary>
-        protected bool IsCoprocessorInitialized()
-        {
-            if (esp32 == null) {
-                return false;
-            } else {
-                return true;
-            }
-        }
-
-        //==== antenna stuff
-
-        /// <summary>
-        /// Get the currently setlected WiFi antenna.
-        /// </summary>
-        public AntennaType CurrentAntenna
-        {
-            get
-            {
-                if(IsCoprocessorInitialized()) {
-                    return WiFiAdapter.Antenna;
-                } else {
-                    throw new Exception("Coprocessor not initialized.");
-                }
-            }
-        }
-
-        /// <summary>
-        /// Change the current WiFi antenna.
-        /// </summary>
-        /// <remarks>
-        /// Allows the application to change the current antenna used by the WiFi adapter.  This
-        /// can be made to persist between reboots / power cycles by setting the persist option
-        /// to true.
-        /// </remarks>
-        /// <param name="antenna">New antenna to use.</param>
-        /// <param name="persist">Make the antenna change persistent.</param>
-        public void SetAntenna(AntennaType antenna, bool persist = true)
-        {
-            if (IsCoprocessorInitialized()) {
-                WiFiAdapter.SetAntenna(antenna, persist);
-            } else {
-                throw new Exception("Coprocessor not initialized.");
-            }
-        }
-
-
-        //TODO: need the Read()/StartUpdating()/StopUpdating() pattern here.
-        /// <summary>
-        /// Gets the current battery charge level in volts (`V`).
-        /// </summary>
-        public double GetBatteryLevel()
-        {
-            if (IsCoprocessorInitialized()) {
-                return (Coprocessor.GetBatteryLevel());
-            } else {
-                throw new Exception("Coprocessor not initialized.");
-            }
-        }
-=======
->>>>>>> b45e44be
     }
 }