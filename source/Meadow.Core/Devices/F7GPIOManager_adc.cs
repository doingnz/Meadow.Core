--- conflicted
+++ resolved
@@ -45,17 +45,6 @@
             // do the grunt work to set up the ADC itself
 
             // enable the ADC1 clock - all Meadow ADCs are in ADC1
-<<<<<<< HEAD
-            GPD.UpdateRegister(STM32.RCC_BASE + STM32.RCC_APB2ENR_OFFSET, 0, (1u << 8));
-
-            // reset the ADC RCC clock - set the reset bit
-            GPD.UpdateRegister(STM32.RCC_BASE + STM32.RCC_APB2RSTR_OFFSET, 0, (1u << 8));
-            // clear the reset bit
-            GPD.UpdateRegister(STM32.RCC_BASE + STM32.RCC_APB2RSTR_OFFSET, (1u << 8), 0);
-
-            // clear the SR status register
-            GPD.UpdateRegister(STM32.MEADOW_ADC1_BASE + STM32.ADC_SR_OFFSET,
-=======
             UPD.UpdateRegister(STM32.RCC_BASE + STM32.RCC_APB2ENR_OFFSET, 0, (1u << 8));
 
             // reset the ADC RCC clock - set the reset bit
@@ -65,7 +54,6 @@
 
             // clear the SR status register
             UPD.UpdateRegister(STM32.MEADOW_ADC1_BASE + STM32.ADC_SR_OFFSET,
->>>>>>> 9447793f
                 0x1f, 0);
 
             // clear the CR1 control register.  This translates to:
@@ -76,11 +64,7 @@
             //  Auto conversion disabled
             //  scan mode disabled
             // 
-<<<<<<< HEAD
-            GPD.UpdateRegister(STM32.MEADOW_ADC1_BASE + STM32.ADC_CR1_OFFSET,
-=======
             UPD.UpdateRegister(STM32.MEADOW_ADC1_BASE + STM32.ADC_CR1_OFFSET,
->>>>>>> 9447793f
                 0x7c0ffffF, 0);
 
             // Set up the CR2 control register.  This translates to:
@@ -90,62 +74,38 @@
             //  DMA disabled
             //  single conversion mode
             // 
-<<<<<<< HEAD
-            GPD.UpdateRegister(STM32.MEADOW_ADC1_BASE + STM32.ADC_CR2_OFFSET,
-=======
             UPD.UpdateRegister(STM32.MEADOW_ADC1_BASE + STM32.ADC_CR2_OFFSET,
->>>>>>> 9447793f
                 0x7f7f0b03, (1 << 10));
 
             // Set up the SMPR1 sample time register.  This translates to:
             //  112 samle cycles for channels 10 & 11 
             // 
-<<<<<<< HEAD
-            GPD.UpdateRegister(STM32.MEADOW_ADC1_BASE + STM32.ADC_SMPR1_OFFSET,
-=======
             UPD.UpdateRegister(STM32.MEADOW_ADC1_BASE + STM32.ADC_SMPR1_OFFSET,
->>>>>>> 9447793f
                 0x7ffffc0, 0x2d);
 
             // Set up the SMPR2 sample time register.  This translates to:
             //  112 samle cycles for channels 3 & 7 
             // 
-<<<<<<< HEAD
-            GPD.UpdateRegister(STM32.MEADOW_ADC1_BASE + STM32.ADC_SMPR2_OFFSET,
-=======
             UPD.UpdateRegister(STM32.MEADOW_ADC1_BASE + STM32.ADC_SMPR2_OFFSET,
->>>>>>> 9447793f
                 0x3f1ff1ff, 0xa00a00);
 
             // Set up the SQR1 sequence register.  This translates to:
             //  One (1) conversion 
             // 
-<<<<<<< HEAD
-            GPD.UpdateRegister(STM32.MEADOW_ADC1_BASE + STM32.ADC_SQR1_OFFSET,
-=======
             UPD.UpdateRegister(STM32.MEADOW_ADC1_BASE + STM32.ADC_SQR1_OFFSET,
->>>>>>> 9447793f
                 0x00ffffff, 0);
 
             // Set up the SQR2 sequence register.  This translates to:
             //  no conversions 7-12 
             // 
-<<<<<<< HEAD
-            GPD.UpdateRegister(STM32.MEADOW_ADC1_BASE + STM32.ADC_SQR2_OFFSET,
-=======
             UPD.UpdateRegister(STM32.MEADOW_ADC1_BASE + STM32.ADC_SQR2_OFFSET,
->>>>>>> 9447793f
                 0x03fffffff, 0);
 
 
             // Set up the SQR3 sequence register.  This translates to:
             //  no conversions 0-6 
             // 
-<<<<<<< HEAD
-            GPD.UpdateRegister(STM32.MEADOW_ADC1_BASE + STM32.ADC_SQR3_OFFSET,
-=======
             UPD.UpdateRegister(STM32.MEADOW_ADC1_BASE + STM32.ADC_SQR3_OFFSET,
->>>>>>> 9447793f
                 0x03fffffff, 0);
 
             // Set up the CCR common control register.  This translates to:
@@ -155,11 +115,7 @@
             //  DMA disabled
             //  independent ADCs
             // 
-<<<<<<< HEAD
-            GPD.UpdateRegister(STM32.MEADOW_ADC1_BASE + STM32.ADC_SQR3_OFFSET,
-=======
             UPD.UpdateRegister(STM32.MEADOW_ADC1_BASE + STM32.ADC_SQR3_OFFSET,
->>>>>>> 9447793f
                 0xc0ef1f, (1 << 16));
 
             return true;
@@ -186,32 +142,20 @@
             //            Console.WriteLine($"Starting process to get analog for channel {channel}");
 
             // adjust the SQR3 sequence register to tell it which channel to convert
-<<<<<<< HEAD
-            GPD.UpdateRegister(STM32.MEADOW_ADC1_BASE + STM32.ADC_SQR3_OFFSET,
-=======
             UPD.UpdateRegister(STM32.MEADOW_ADC1_BASE + STM32.ADC_SQR3_OFFSET,
->>>>>>> 9447793f
                 0, (uint)channel);
 
             //            Console.WriteLine($"SQR3 set to {channel}");
 
             // enable the ADC via the CR2 register's ADON bit
-<<<<<<< HEAD
-            GPD.UpdateRegister(STM32.MEADOW_ADC1_BASE + STM32.ADC_CR2_OFFSET,
-=======
             UPD.UpdateRegister(STM32.MEADOW_ADC1_BASE + STM32.ADC_CR2_OFFSET,
->>>>>>> 9447793f
                 0, 1);
 
             //            Console.WriteLine($"CR2 ADON is set.");
             //            Console.WriteLine($"Starting ADC Conversion...");
 
             // start a conversion via the CR2 SWSTART bit
-<<<<<<< HEAD
-            GPD.UpdateRegister(STM32.MEADOW_ADC1_BASE + STM32.ADC_CR2_OFFSET,
-=======
             UPD.UpdateRegister(STM32.MEADOW_ADC1_BASE + STM32.ADC_CR2_OFFSET,
->>>>>>> 9447793f
                 0, 1 << 30);
 
             //            Console.Write($"Polling status register...");
@@ -221,11 +165,7 @@
             var tick = 0;
             do
             {
-<<<<<<< HEAD
-                var register_sr = GPD.GetRegister(STM32.MEADOW_ADC1_BASE + STM32.ADC_SR_OFFSET);
-=======
                 var register_sr = UPD.GetRegister(STM32.MEADOW_ADC1_BASE + STM32.ADC_SR_OFFSET);
->>>>>>> 9447793f
                 ready = (register_sr & (1 << 1)) != 0;
 
                 // we need a timeout here to prevent deadlock if the SR never comes on
@@ -244,11 +184,7 @@
             //            Console.WriteLine($"Conversion complete. Reading DR");
 
             // read the data register
-<<<<<<< HEAD
-            return (int)GPD.GetRegister(STM32.MEADOW_ADC1_BASE + STM32.ADC_DR_OFFSET);
-=======
             return (int)UPD.GetRegister(STM32.MEADOW_ADC1_BASE + STM32.ADC_DR_OFFSET);
->>>>>>> 9447793f
         }
     }
 }