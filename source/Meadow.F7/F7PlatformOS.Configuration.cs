﻿using Meadow.Core;
using Meadow.Devices;
using Meadow.Devices.Esp32.MessagePayloads;
using System;
using System.Runtime.InteropServices;
using System.Text;
using static Meadow.IPlatformOS;

namespace Meadow
{
    public partial class F7PlatformOS
    {

        public T GetConfigurationValue<T>(ConfigurationValues item) where T : struct
        {
            throw new NotImplementedException();
        }

        public void SetConfigurationValue<T>(ConfigurationValues item, T value) where T : struct
        {
            throw new NotImplementedException();
        }

        /// <summary>
        /// Get the selected network.
        /// </summary>
        /// <remarks>The current network can be changed through the meadow.config.yaml file.</remarks>
        /// <returns>Currently selected network.</returns>
        public NetworkConnectionType SelectedNetwork => (NetworkConnectionType)GetByte(ConfigurationValues.SelectedNetwork);

        /// <summary>
        /// Should a WiFi connection be made on startup.
        /// </summary>
        /// <remarks>This assumes that the default access point is configured through wifi.config.yaml.</remarks>
        public bool AutomaticallyStartNetwork => GetBoolean(ConfigurationValues.AutomaticallyStartNetwork);

        //==== public config properties
        /// <summary>
        /// Get the OS version.
        /// </summary>
        /// <returns>OS version.</returns>
        public string OSVersion => GetString(ConfigurationValues.OsVersion);

        /// <summary>
        /// Get the OS build date.
        /// </summary>
        /// <returns>OS build date.</returns>
        //TODO: parse as datetime
        public string OSBuildDate => GetString(ConfigurationValues.BuildDate);

        /// <summary>
        /// Should the system reboot if an unhandled exception is encounted in the user application?
        /// </summary>
        public bool RebootOnUnhandledException => GetBoolean(ConfigurationValues.RebootOnUnhandledException);

        /// <summary>
        /// Number of seconds the initialization method in the user application is allowed to run before
        /// it is assumed to have crashed.
        /// </summary>
        /// <remarks>A value of 0 indicates an infinite period.</remarks>
        public uint InitializationTimeout => GetUInt(ConfigurationValues.InitializationTimeout);

<<<<<<< HEAD
        /// <summary>
        /// Get the mono version on the device.
        /// </summary>
        /// <returns>Mono version.</returns>
        public string MonoVersion => GetString(ConfigurationValues.MonoVersion);

        /// <summary>
        /// Is an SD card present?
        /// </summary>
        /// <remarks>Only really relevant to the CCM at the moment.</remarks>
        public bool SdCardEnabled => GetBoolean(ConfigurationValues.SdCardEnabled);

        /// <summary>
        /// Mount point for the SD card (if enabled).
        /// </summary>
        public string SdCardMountPoint => GetString(ConfigurationValues.SdCardMountPoint);

=======
>>>>>>> 6a9cb273
        //==== Configuration internals

        /// <summary>
        /// Indicate if a read or write operation is to be executed.
        /// </summary>
        internal enum Direction { Get = 0, Set = 1 };

        /// <summary>
        /// Get or Set the specified value in the OS configuration.
        /// </summary>
        /// <param name="item">Item to retrieve.</param>
        /// <param name="direction">Indicate if a get or a set operation should be performed.</param>
        /// <param name="buffer">Byte buffer holding the value.</param>
        /// <returns>True if successful, false if there was a problem.</returns>
        internal static (bool Result, int Length) GetSetValue(ConfigurationValues item, Direction direction, byte[] buffer)
        {
            bool result = true;
            int length = 0;
            var bufferHandle = default(GCHandle);

            try
            {
                bufferHandle = GCHandle.Alloc(buffer, GCHandleType.Pinned);
                var request = new Interop.Nuttx.UpdConfigurationValue()
                {
                    Item = (int)item,
                    Direction = (byte)direction,
                    ValueBufferSize = buffer.Length,
                    ValueBuffer = bufferHandle.AddrOfPinnedObject(),
                    ReturnDataLength = 0
                };
                int updResult = UPD.Ioctl(Interop.Nuttx.UpdIoctlFn.GetSetConfigurationValue, ref request);
                if (updResult == 0)
                {
                    length = request.ReturnDataLength;
                }
                else
                {
                    Console.WriteLine($"Configuration ioctl failed, result code: {updResult}");
                    result = false;
                }
            }
            catch (Exception ex)
            {
                Console.WriteLine($"Configuration ioctl failed: {ex.Message}");
                result = false;
            }
            finally
            {
                if (bufferHandle.IsAllocated)
                {
                    bufferHandle.Free();
                }
            }

            return (result, length);
        }

        /// <summary>
        /// Get a string configuration item.
        /// </summary>
        /// <param name="item">Configuration item to read.</param>
        /// <returns>Configuration value if present, String.Empty if no item could be found.</returns>
        public static string GetString(ConfigurationValues item)
        {
            byte[] buffer = new byte[1024];
            string str = String.Empty;

            (bool result, int length) = GetSetValue(item, Direction.Get, buffer);
            if (result && (length > 0))
            {
                str = Encoding.ASCII.GetString(buffer, 0, length);
            }

            return (str);
        }

        /// <summary>
        /// Get an array of bytes from the board configuration
        /// </summary>
        /// <param name="item">Configuration item to read.</param>
        /// <param name="buffer">Byte buffer to hold the data.</param>
        /// TODO: why the byte buffer? do we really need that kind of optimization here?
        /// why not just return the array?
        public static void GetByteArray(ConfigurationValues item, byte[] buffer)
        {
            (bool result, int length) = GetSetValue(item, Direction.Get, buffer);

            return;
        }

        /// <summary>
        /// Get an unsigned integer configuration item.
        /// </summary>
        /// <param name="item">Configuration item to read.</param>
        /// <returns>Configuration value if present, 0 if it could not be found.</returns>
        public static uint GetUInt(ConfigurationValues item)
        {
            byte[] buffer = new byte[4];
            uint ui = 0;

            (bool result, int length) = GetSetValue(item, Direction.Get, buffer);
            if (result && (length == 4))
            {
                ui = Encoders.ExtractUInt32(buffer, 0);
            }

            return (ui);
        }

        /// <summary>
        /// Get a byte configuration item.
        /// </summary>
        /// <param name="item">Configuration item to read.</param>
        /// <returns>Configuration value if present, 0 if the item count not be found.</returns>
        public static byte GetByte(ConfigurationValues item)
        {
            byte[] buffer = new byte[1];
            byte b = 0;

            (bool result, int length) = GetSetValue(item, Direction.Get, buffer);
            if (result && (length == 1))
            {
                b = buffer[0];
            }

            return (b);
        }

        /// <summary>
        /// Get a boolean configuration item.
        /// </summary>
        /// <param name="item">Configuration item to read.</param>
        /// <returns>Configuration value if present, false if the item could not be found.</returns>
        public static bool GetBoolean(ConfigurationValues item)
        {
            return (GetByte(item) == 1 ? true : false);
        }

        /// <summary>
        /// Set the specified configuration item to the string value.
        /// </summary>
        /// <param name="item">Item to set.</param>
        /// <param name="value">Value to be used.></param>
        /// <returns>True if the configuration value was set, false if there is a problem.</returns>
        public static bool SetString(ConfigurationValues item, string value)
        {
            byte[] buffer = Encoding.ASCII.GetBytes(value);

            //
            //  We put the terminating NULL at the end of the string in order to help the
            //  underlying C code in the OS.
            //
            byte[] stringBuffer = new byte[buffer.Length + 1];
            Array.Clear(stringBuffer, 0, stringBuffer.Length);
            Array.Copy(buffer, stringBuffer, buffer.Length);

            (bool result, int length) = GetSetValue(item, Direction.Set, stringBuffer);

            return (result);
        }

        /// <summary>
        /// Set the specified configuration item to the given array of bytes.
        /// </summary>
        /// <param name="item">Item to set.</param>
        /// <param name="buffer">Byte buffer to hold the data.</param>
        /// <returns>True if the configuration value was set, false if there is a problem.</returns>
        /// TODO: why the byte buffer? do we really need that kind of optimization here?
        /// why not just return the array?
        public static bool SetByteArray(ConfigurationValues item, byte[] buffer)
        {
            (bool result, int length) = GetSetValue(item, Direction.Set, buffer);

            return (result);
        }

        /// <summary>
        /// Set an unsigned integer configuration item.
        /// </summary>
        /// <param name="item">Item to set.</param>
        /// <param name="value">Value to be used.></param>
        /// <returns>True if the configuration value was set, false if there is a problem.</returns>
        public static bool SetUInt(ConfigurationValues item, uint value)
        {
            byte[] buffer = BitConverter.GetBytes(value);

            (bool result, int length) = GetSetValue(item, Direction.Set, buffer);

            return (result);
        }

        /// <summary>
        /// Set a configuration to the specified byte.
        /// </summary>
        /// <param name="item">Item to set.</param>
        /// <param name="value">Value to be used.></param>
        /// <returns>True if the configuration value was set, false if there is a problem.</returns>
        public static bool SetByte(ConfigurationValues item, byte value)
        {
            byte[] buffer = new byte[1];
            buffer[0] = value;

            (bool result, int length) = GetSetValue(item, Direction.Set, buffer);

            return (result);
        }

        /// <summary>
        /// Set a boolean configuration item.
        /// </summary>
        /// <param name="item">Item to set.</param>
        /// <param name="value">Value to be used.></param>
        /// <returns>True if the configuration value was set, false if there is a problem.</returns>
        public static bool SetBoolean(ConfigurationValues item, bool value)
        {
            byte b = (byte)((value ? 1 : 0) & 0xff);
            return (SetByte(item, b));
        }
    }
}<|MERGE_RESOLUTION|>--- conflicted
+++ resolved
@@ -21,19 +21,6 @@
             throw new NotImplementedException();
         }
 
-        /// <summary>
-        /// Get the selected network.
-        /// </summary>
-        /// <remarks>The current network can be changed through the meadow.config.yaml file.</remarks>
-        /// <returns>Currently selected network.</returns>
-        public NetworkConnectionType SelectedNetwork => (NetworkConnectionType)GetByte(ConfigurationValues.SelectedNetwork);
-
-        /// <summary>
-        /// Should a WiFi connection be made on startup.
-        /// </summary>
-        /// <remarks>This assumes that the default access point is configured through wifi.config.yaml.</remarks>
-        public bool AutomaticallyStartNetwork => GetBoolean(ConfigurationValues.AutomaticallyStartNetwork);
-
         //==== public config properties
         /// <summary>
         /// Get the OS version.
@@ -49,6 +36,12 @@
         public string OSBuildDate => GetString(ConfigurationValues.BuildDate);
 
         /// <summary>
+        /// Get the mono version on the device.
+        /// </summary>
+        /// <returns>Mono version.</returns>
+        public string MonoVersion => GetString(ConfigurationValues.MonoVersion);
+
+        /// <summary>
         /// Should the system reboot if an unhandled exception is encounted in the user application?
         /// </summary>
         public bool RebootOnUnhandledException => GetBoolean(ConfigurationValues.RebootOnUnhandledException);
@@ -60,32 +53,23 @@
         /// <remarks>A value of 0 indicates an infinite period.</remarks>
         public uint InitializationTimeout => GetUInt(ConfigurationValues.InitializationTimeout);
 
-<<<<<<< HEAD
-        /// <summary>
-        /// Get the mono version on the device.
-        /// </summary>
-        /// <returns>Mono version.</returns>
-        public string MonoVersion => GetString(ConfigurationValues.MonoVersion);
-
-        /// <summary>
-        /// Is an SD card present?
-        /// </summary>
-        /// <remarks>Only really relevant to the CCM at the moment.</remarks>
-        public bool SdCardEnabled => GetBoolean(ConfigurationValues.SdCardEnabled);
-
-        /// <summary>
-        /// Mount point for the SD card (if enabled).
-        /// </summary>
-        public string SdCardMountPoint => GetString(ConfigurationValues.SdCardMountPoint);
-
-=======
->>>>>>> 6a9cb273
         //==== Configuration internals
 
         /// <summary>
         /// Indicate if a read or write operation is to be executed.
         /// </summary>
         internal enum Direction { Get = 0, Set = 1 };
+
+        /// <summary>
+        /// Hardware version (product).
+        /// </summary>
+        public enum HardwareModel
+        {
+            Unknown = 0,
+            MeadowF7v1 = 1,
+            MeadowF7v2 = 2,
+            MeadowF7v2_Core = 3,
+        };
 
         /// <summary>
         /// Get or Set the specified value in the OS configuration.
