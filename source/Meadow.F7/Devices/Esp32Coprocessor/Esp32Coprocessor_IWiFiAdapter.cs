--- conflicted
+++ resolved
@@ -115,20 +115,8 @@
         /// </summary>
         public bool GetNetworkTimeAtStartup
         {
-<<<<<<< HEAD
-            get
-            {
-                return (F7PlatformOS.GetBoolean(IPlatformOS.ConfigurationValues.GetTimeAtStartup));
-            }
-            set
-            {
-                CheckStatus();
-                F7PlatformOS.SetBoolean(IPlatformOS.ConfigurationValues.GetTimeAtStartup, value);
-            }
-=======
             get => F7PlatformOS.GetBoolean(IPlatformOS.ConfigurationValues.GetTimeAtStartup);
             set => F7PlatformOS.SetBoolean(IPlatformOS.ConfigurationValues.GetTimeAtStartup, value);
->>>>>>> 2a341053
         }
 
         /// <summary>
@@ -166,20 +154,8 @@
         /// </remarks>
         public bool AutomaticallyStartNetwork
         {
-<<<<<<< HEAD
-            get
-            {
-                return (F7PlatformOS.GetBoolean(IPlatformOS.ConfigurationValues.AutomaticallyStartNetwork));
-            }
-            set
-            {
-                CheckStatus();
-                F7PlatformOS.SetBoolean(IPlatformOS.ConfigurationValues.AutomaticallyStartNetwork, value);
-            }
-=======
             get => F7PlatformOS.GetBoolean(IPlatformOS.ConfigurationValues.AutomaticallyStartNetwork);
             set => F7PlatformOS.SetBoolean(IPlatformOS.ConfigurationValues.AutomaticallyStartNetwork, value);
->>>>>>> 2a341053
         }
 
         /// <summary>
@@ -187,37 +163,15 @@
         /// </summary>
         public bool AutomaticallyReconnect
         {
-<<<<<<< HEAD
-            get
-            {
-                return F7PlatformOS.GetBoolean(IPlatformOS.ConfigurationValues.AutomaticallyReconnect);
-            }
-            set
-            {
-                CheckStatus();
-                F7PlatformOS.SetBoolean(IPlatformOS.ConfigurationValues.AutomaticallyReconnect, value);
-            }
-=======
             get => F7PlatformOS.GetBoolean(IPlatformOS.ConfigurationValues.AutomaticallyReconnect);
             set => F7PlatformOS.SetBoolean(IPlatformOS.ConfigurationValues.AutomaticallyReconnect, value);
->>>>>>> 2a341053
         }
 
         /// <summary>
         /// Default access point to try to connect to if the network interface is started and the board
         /// is configured to automatically reconnect.
         /// </summary>
-<<<<<<< HEAD
-        public string DefaultAcessPoint
-        {
-            get
-            {
-                return F7PlatformOS.GetString(IPlatformOS.ConfigurationValues.DefaultAccessPoint);
-            }
-        }
-=======
         public string DefaultAcessPoint => F7PlatformOS.GetString(IPlatformOS.ConfigurationValues.DefaultAccessPoint);
->>>>>>> 2a341053
 
         /// <summary>
         /// Access point the ESP32 is currently connected to.
@@ -243,15 +197,8 @@
 
         public uint MaximumRetryCount
         {
-<<<<<<< HEAD
-            get
-            {
-                return (F7PlatformOS.GetUInt(IPlatformOS.ConfigurationValues.MaximumNetworkRetryCount));
-            }
-=======
             get => F7PlatformOS.GetUInt(IPlatformOS.ConfigurationValues.MaximumNetworkRetryCount);
             
->>>>>>> 2a341053
             set
             {
                 uint retryCount = value;
