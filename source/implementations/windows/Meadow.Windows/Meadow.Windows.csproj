﻿<Project Sdk="Microsoft.NET.Sdk">
<<<<<<< HEAD
  <PropertyGroup>
    <TargetFramework>net7.0</TargetFramework>
    <Nullable>enable</Nullable>
    <AssemblyName>Meadow.Windows</AssemblyName>
    <Company>Wilderness Labs, Inc</Company>
    <PackageProjectUrl>http://beta-developer.wildernesslabs.co/Meadow/</PackageProjectUrl>
    <PackageId>Meadow.Windows</PackageId>
    <PackageIcon>icon.png</PackageIcon>
    <RepositoryUrl>https://github.com/WildernessLabs/Meadow.Core</RepositoryUrl>
    <PackageTags>Meadow</PackageTags>
    <Version>0.94.0</Version>
    <GeneratePackageOnBuild>false</GeneratePackageOnBuild>
    <Nullable>enable</Nullable>
    <Description>An implementation of the Meadow software stack for Windows targets</Description>
  </PropertyGroup>
  <ItemGroup>
    <None Include="..\..\..\icon.png" Link="icon.png" Pack="true" PackagePath="" />
    <PackageReference Include="System.IO.Ports" Version="7.0.0" />
    <PackageReference Include="System.Net.WebSockets" Version="4.3.0" />
    <ProjectReference Include="..\..\..\..\..\Meadow.Foundation\Source\Meadow.Foundation.Peripherals\ICs.IOExpanders.Ft232h\Driver\ICs.IOExpanders.Ft232h.csproj" />
    <ProjectReference Include="..\..\..\Meadow.Core\Meadow.Core.csproj" />
  </ItemGroup>
=======

	<PropertyGroup>
		<TargetFramework>net7.0</TargetFramework>
		<Nullable>enable</Nullable>
		<AssemblyName>Meadow.Windows</AssemblyName>
		<Company>Wilderness Labs, Inc</Company>
		<PackageProjectUrl>http://beta-developer.wildernesslabs.co/Meadow/</PackageProjectUrl>
		<PackageId>Meadow.Windows</PackageId>
		<PackageIconUrl>https://github.com/WildernessLabs/Meadow.Foundation/blob/master/Source/icon.png?raw=true</PackageIconUrl>
		<RepositoryUrl>https://github.com/WildernessLabs/Meadow.Core</RepositoryUrl>
		<PackageTags>Meadow</PackageTags>
		<Version>0.94.0</Version>
		<GeneratePackageOnBuild>false</GeneratePackageOnBuild>
		<Nullable>enable</Nullable>
		<Description>An implementation of the Meadow software stack for Windows targets</Description>
	</PropertyGroup>

	<ItemGroup>
		<PackageReference Include="Meadow" Version="0.94.0" />
		<PackageReference Include="Meadow.Foundation.ICs.IOExpanders.Ft232h" Version="0.94.0" />
		<PackageReference Include="System.IO.Ports" Version="7.0.0" />
		<PackageReference Include="System.Net.WebSockets" Version="4.3.0" />
	</ItemGroup>

	<ItemGroup>
		<None Include="..\..\..\icon.png" Link="icon.png" Pack="true" PackagePath="" />
	</ItemGroup>

>>>>>>> dc09b5bd
</Project><|MERGE_RESOLUTION|>--- conflicted
+++ resolved
@@ -1,28 +1,4 @@
 ﻿<Project Sdk="Microsoft.NET.Sdk">
-<<<<<<< HEAD
-  <PropertyGroup>
-    <TargetFramework>net7.0</TargetFramework>
-    <Nullable>enable</Nullable>
-    <AssemblyName>Meadow.Windows</AssemblyName>
-    <Company>Wilderness Labs, Inc</Company>
-    <PackageProjectUrl>http://beta-developer.wildernesslabs.co/Meadow/</PackageProjectUrl>
-    <PackageId>Meadow.Windows</PackageId>
-    <PackageIcon>icon.png</PackageIcon>
-    <RepositoryUrl>https://github.com/WildernessLabs/Meadow.Core</RepositoryUrl>
-    <PackageTags>Meadow</PackageTags>
-    <Version>0.94.0</Version>
-    <GeneratePackageOnBuild>false</GeneratePackageOnBuild>
-    <Nullable>enable</Nullable>
-    <Description>An implementation of the Meadow software stack for Windows targets</Description>
-  </PropertyGroup>
-  <ItemGroup>
-    <None Include="..\..\..\icon.png" Link="icon.png" Pack="true" PackagePath="" />
-    <PackageReference Include="System.IO.Ports" Version="7.0.0" />
-    <PackageReference Include="System.Net.WebSockets" Version="4.3.0" />
-    <ProjectReference Include="..\..\..\..\..\Meadow.Foundation\Source\Meadow.Foundation.Peripherals\ICs.IOExpanders.Ft232h\Driver\ICs.IOExpanders.Ft232h.csproj" />
-    <ProjectReference Include="..\..\..\Meadow.Core\Meadow.Core.csproj" />
-  </ItemGroup>
-=======
 
 	<PropertyGroup>
 		<TargetFramework>net7.0</TargetFramework>
@@ -51,5 +27,4 @@
 		<None Include="..\..\..\icon.png" Link="icon.png" Pack="true" PackagePath="" />
 	</ItemGroup>
 
->>>>>>> dc09b5bd
 </Project>