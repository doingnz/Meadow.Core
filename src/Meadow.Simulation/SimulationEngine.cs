--- conflicted
+++ resolved
@@ -5,7 +5,7 @@
 
 namespace Meadow.Simulation
 {
-    internal class SimulationEngine<TPinDefinitions> : SimulationEnvironment, IMeadowIOController, IPlatformOS
+    internal class SimulationEngine<TPinDefinitions> : SimulationEnvironment, IMeadowIOController
         where TPinDefinitions : IPinDefinitions
     {
         private ISimulatedDevice<TPinDefinitions> _device;
@@ -14,17 +14,15 @@
         public SimulationEngine(ISimulatedDevice<TPinDefinitions> device, Logger logger)
         {
             _device = device;
-<<<<<<< HEAD
+
+            _wsServer = new WebSocketServer(logger);
+            _wsServer.MessageReceived += OnWebSocketMessageReceived;
 
             Initialize();
-=======
-            _wsServer = new WebSocketServer(logger);
-            _wsServer.MessageReceived += OnWebSocketMessageReceived;
->>>>>>> f0af5ffa
         }
 
-//        private Dictionary<IPin, bool> _discreteStates = new Dictionary<IPin, bool>();
-//        private Dictionary<IPin, double> _analogStates = new Dictionary<IPin, double>();
+        //        private Dictionary<IPin, bool> _discreteStates = new Dictionary<IPin, bool>();
+        //        private Dictionary<IPin, double> _analogStates = new Dictionary<IPin, double>();
 
         public IDeviceChannelManager DeviceChannelManager => throw new NotImplementedException();
 
